from datetime import datetime
import numpy as np
import pandas as pd

# Useless/Duplicated
TO_REMOVE_COLS = [
    '_url_cyc', 'name_cyc', 'victories_by_points', #'uci_points',
    'normalized_length', 'normalized_quality',
    'normalized_steepness', 'normalized_time',
    'norm_points',
    'quality_adjusted_points' # we agreed to delete this
]

TO_NOT_USE_COLS = [
    'average_speed', 'delta', 'time', 'time_seconds',# known at the end of the race
    'stamina_index', # computed using average_speed
    'points', # points are assigned based on the position
    'position', # this is basically the target
    'target', 
    'age_performance_index',# based on age and points
]

# This columns needs to be recomputed for the classification because 
# they change over time and using them as they are would be in some 
# way look at the future
TO_RECOMPUTE_COLS = [
    'experience_level', 'total_points', 
    'avg_points_per_race', 
    'average_position', 'avg_speed_cyclist', 'mean_stamina_index',
    'race_count',
    'elapsed_from_last',# new feature (elapsed time in days from the previous race)
    'average_position_var', # new feature (variance of the position)
]

# facts known before the race, that are "static". There are some 
# exceptions but they are out of the scope of the project and we don't
# have the tools to fix them (e.g. weight might change over time)
TO_KEEP_UNCHANGED_COLS = [
    # race related
    '_url_rac', 'name_rac', 'stage', 'stage_type',  
    'length', 'climb_total', 'profile', 
    'startlist_quality', 'date', 'cyclist', 
    'cyclist_age_rac', 'is_tarmac', 'steepness', 'season', 
    'is_staged', 'race_country'
    'partecipants_number'# new feature (number of partecipants in the race) Is it really to keep unchanged?
    # cyclist related
    'birth_year', 'weight', 'height', 'nationality', 'bmi',
    'cyclist_age_cyc',
]

def get_merged_dataset(cyclists:str, 
                        races:str,
                        is_RNN:bool=False) -> pd.DataFrame:
    '''
    Get a version of a merged dataset on which all functions 
    defined in this file can be called this is supposed to help 
    avoid problems caused by naming columns in different ways 
    during the merge 
    
    args:
        - cyclists (str): the path to the cyclist's dataset
        - races (str): the path to the ravces' dataset
        - is_RNN (bool): if true the dataset will contain the `uci_points` column. Defaults to False
    returns:
        - pd.DataFrame: a dataframe containing information on 
        both cyclists and races
    '''
    cyc_df = pd.read_csv(cyclists)
    rac_df = pd.read_csv(races)
    merged = rac_df.merge(right=cyc_df, how='left', left_on='cyclist', right_on='_url', suffixes=('_rac', '_cyc'))
    merged.drop(columns=TO_REMOVE_COLS, inplace=True)
    merged['points'] = merged['points'].fillna(0)
    if is_RNN:
        merged['uci_points'] = merged['uci_points'].fillna(0)
    else:
        merged.drop(columns=['uci_points'], inplace=True)

    merged['partecipants_number'] = merged['_url_rac'].map(merged.groupby('_url_rac').size())
    return merged

def define_target(merged_df:pd.DataFrame)-> pd.DataFrame:
    '''
    Compute and add the target column to the dataset 
    to simplify use during classification

    args:
        - merged_fd (pd.DataFrame): the dataframe to which add the target column

    returns:
        - pd.DataFrame: the modified dataframe
    '''
    merged_df['target'] = merged_df['position'].apply(lambda x: x<=20)
    return merged_df

EXPERIENCE_LEVELS = ['beginner', 'developing', 'competitive', 'semi-pro', 'pro']
EXPERIENCE_BINS = [0, 15, 50, 100, 200, float('inf')]

def get_base_url(url: str) -> str:
    parts = url.split('/')
    return f"{parts[0]}/{parts[1]}"

def recompute_metrics(merged_df: pd.DataFrame,
                         total_points_D: int | None,
                         avg_points_per_race_D: float | None,
                         average_position_D: float | None,
                         avg_speed_cyclist_D: float | None,
                         mean_stamina_index_D: float | None,
                         elapsed_from_last_race_D: int | None,
                         average_position_var_D: float | None,
                         missing_value_policy: str = 'mean',
                         ) -> pd.DataFrame:
    '''
    Compute the metrics of each cyclist at a given race.
    Default values are used to initialize the metrics. This is needed for when
    a cyclist appears for the first time in the dataset.

    NOTE: no deafult default values are provided because they should likely change based on the model used

    args:
        - merged_df (pd.DataFrame): the dataframe on which recompute the metrics
        - total_points_D (int): the default value for the total points
        - avg_points_per_race_D (float): the default value for the average points per
        - average_position_D (float): the default value for the average position
        - avg_speed_cyclist_D (float): the default value for the average speed
        - mean_stamina_index_D (float): the default value for the mean stamina index
        - elapsed_from_last_race_D (int): the default value for the elapsed time from the last race (in days)
        - average_position_var_D (float): the default value for the average position variance
        - missing_value_policy {drop|mean} (str): the policy to handle missing values. 

    returns:
        - pd.DataFrame: the updated dataframe (input dataframe is probably not modified (python is weird))
    '''
    # Complexity analysis:
    # O(NlogN) to order by date
    # O(N) scan to create an hash table with all names of cyclists (it will be a generic hash Ferragina would be disappointed)
    # O(N) scan and compute the value

    # Sort the dataset by date
    merged_df = merged_df.sort_values(by='date').reset_index(drop=True) # Per Dina, qual giubilo scoprire che non funzionava nulla perche' dovevo resettare gli indici
    # Initialize hash table to store cumulative metrics for each cyclist
    cyclist_metrics = {}
    
    tot_iterations = len(merged_df)
    prints = 0
    each = tot_iterations // 100
    # Iterate over the rows to compute the metrics
    for index, row in merged_df.iterrows():
        if prints >= each:
            # print is a slow operation
            prints = 0
            print(f'{((index + 1)/tot_iterations)*100:.2f}%  ', end='\r')
        else:
            prints += 1

        cyclist = row['cyclist']
        
        if cyclist not in cyclist_metrics:
            # Initialize metrics for the cyclist
            cyclist_metrics[cyclist] = {
                'total_points': 0,
                'total_races': 0,
                'total_positions': 0,
                'total_position_squared': 0,
                'total_speed': 0,
                'total_stamina': 0,
                'last_race_date': None
            }
            # the first time we see a cyclist we need to assign the default values
            merged_df.at[index, 'total_points'] = total_points_D
            merged_df.at[index, 'avg_points_per_race'] = avg_points_per_race_D
            merged_df.at[index, 'average_position'] = average_position_D
            merged_df.at[index, 'avg_speed_cyclist'] = avg_speed_cyclist_D
            merged_df.at[index, 'mean_stamina_index'] = mean_stamina_index_D
            merged_df.at[index, 'race_count'] = 0
            merged_df.at[index, 'elapsed_from_last'] = elapsed_from_last_race_D
            merged_df.at[index, 'average_position_var'] = average_position_var_D
            merged_df.at[index, 'experience_level'] = EXPERIENCE_LEVELS[0]
        else:
            # we already have metrics for the cyclist. Assign computed values to the dataframe
            merged_df.at[index, 'total_points'] = cyclist_metrics[cyclist]['total_points']
            merged_df.at[index, 'avg_points_per_race'] = cyclist_metrics[cyclist]['total_points'] / cyclist_metrics[cyclist]['total_races']
            merged_df.at[index, 'average_position'] = cyclist_metrics[cyclist]['total_positions'] / cyclist_metrics[cyclist]['total_races']
            merged_df.at[index, 'avg_speed_cyclist'] = cyclist_metrics[cyclist]['total_speed'] / cyclist_metrics[cyclist]['total_races']
            merged_df.at[index, 'mean_stamina_index'] = cyclist_metrics[cyclist]['total_stamina'] / cyclist_metrics[cyclist]['total_races']
            merged_df.at[index, 'race_count'] = cyclist_metrics[cyclist]['total_races']
            merged_df.at[index, 'elapsed_from_last'] = (datetime.strptime(row['date'], "%Y-%m-%d") - datetime.strptime(cyclist_metrics[cyclist]['last_race_date'], "%Y-%m-%d")).days
            merged_df.at[index, 'average_position_var'] = (cyclist_metrics[cyclist]['total_position_squared'] / cyclist_metrics[cyclist]['total_races']) - (merged_df.at[index, 'average_position'] ** 2)
            # Compute experience level
            for i in range(len(EXPERIENCE_BINS)):
                if cyclist_metrics[cyclist]['total_races'] >= EXPERIENCE_BINS[i] and cyclist_metrics[cyclist]['total_races'] < EXPERIENCE_BINS[i + 1]:
                    merged_df.at[index, 'experience_level'] = EXPERIENCE_LEVELS[i]
                    break
                    
        # Update metrics
        # This is after the updating of the cyclist to avoid using the current race in the computation
        if pd.isna(row['stamina_index']):
            if missing_value_policy == 'drop': # drop the row
                raise NotImplementedError("This is not implemented yet XD")
                merged_df.drop(index, inplace=True)
                continue
            elif missing_value_policy == 'mean': # use the mean of points computed so far
                if cyclist_metrics[cyclist]['total_races'] == 0: # super rare case
                    row['stamina_index'] = 0
                else:
                    row['stamina_index'] = cyclist_metrics[cyclist]['total_stamina'] / cyclist_metrics[cyclist]['total_races']

        cyclist_metrics[cyclist]['total_points'] += row['points']
        cyclist_metrics[cyclist]['total_stamina'] += row['stamina_index']
        cyclist_metrics[cyclist]['total_races'] += 1
        cyclist_metrics[cyclist]['total_positions'] += row['position']
        cyclist_metrics[cyclist]['total_speed'] += row['average_speed']
        cyclist_metrics[cyclist]['last_race_date'] = row['date']
        cyclist_metrics[cyclist]['total_position_squared'] += row['position'] ** 2

    print('100.00%  ')
    return merged_df

<<<<<<< HEAD
def make_dataset_for_classification(races_df, cyclists_df, avg_points_per_race_D=-1, average_position_D=-1, avg_speed_cyclist_D=-1, mean_stamina_index_D=-1, total_points_D=-1, 
                                    elapsed_from_last_race_D=-1, average_position_var_D=-1, missing_value_policy='mean', make_home_game=True):
=======
def make_dataset_for_classification(races_df, 
                                    cyclists_df, 
                                    avg_points_per_race_D=-1, 
                                    average_position_D=-1, 
                                    avg_speed_cyclist_D=-1, 
                                    mean_stamina_index_D=-1, 
                                    total_points_D=-1, 
                                    elapsed_from_last_race_D=-1, 
                                    missing_value_policy='mean', 
                                    make_home_game=True):
>>>>>>> 5372aa08
    full_df = get_merged_dataset(cyclists_df, races_df)
    full_df = recompute_metrics(full_df,
                  avg_points_per_race_D=avg_points_per_race_D,
                  average_position_D=average_position_D,
                  avg_speed_cyclist_D=avg_speed_cyclist_D,
                  mean_stamina_index_D=mean_stamina_index_D,
                  total_points_D=total_points_D,
                  elapsed_from_last_race_D=elapsed_from_last_race_D,
                  average_position_var_D=average_position_var_D,
                  missing_value_policy=missing_value_policy)
    full_df = define_target(full_df)
    if make_home_game: 
        full_df['home_game'] = full_df.apply(lambda x: int(x['race_country'] == x['nationality']), axis=1)
    return full_df

def make_dataset_for_RNN_classification(races_path:str,
                                        cyclists_path:str) -> pd.DataFrame:
    """Creates the dataset for the RNN classification.
    Merges the cyclist and races dataframes, creates the target column,
    converts the time-related columns to time datatypes, removes 
    the columns in TO_RECOMPUTE_COLS that are not needed for the RNNs,
    then finally groups the entries by cyclist and sorts them by date.

    Args:
        races_path (str): path to the races CSV data
        cyclists_path (str): path to the cyclists CSV data

    Returns:
        pd.DataFrame: the dataset for the RNN classification
    """
    full_df = get_merged_dataset(cyclists=cyclists_path, 
                                    races=races_path, 
                                    is_RNN=True)
    # define the target
    full_df = define_target(full_df)
    # convert datatypes
    full_df['date'] = full_df['date'].astype('datetime64[ns]')
    full_df['delta'] = full_df['delta'].astype('timedelta64[s]')
    full_df['time'] = full_df['time'].astype('timedelta64[s]')
    # For the RNNs the assumption is that we don't need the recomputed
    # values in the TO_RECOMPUTE_COLS, as the RNN will have direct
    # access to the (past) values used to obtain such recomputed values
    full_df.drop(columns=set(TO_RECOMPUTE_COLS) - {'elapsed_from_last'}, inplace=True)
    # Let's remove some columns now
    full_df.drop(columns=['time_seconds', 'cyclist_age_cyc'], inplace=True)
    # Now is time to sort the values
    ## Sort by date all the entries of a given cyclist, and put them together
    sorted_by_date = full_df.groupby('cyclist').apply(lambda x: x.sort_values(by='date'), include_groups=False)
    
    return sorted_by_date

def shift_columns_for_RNN(
        sorted_by_date:pd.DataFrame, 
) -> pd.DataFrame:
    # Conversely, we can use the values in the TO_NOT_USE_COLS,
    # provided that we don't use the current values for the current prediction,
    # but only the past values. Thus we just shift the column
    # Copy the df to avoid the SettingWithCopyWarning
    new_df = sorted_by_date.copy()
    # Shift the columns in TO_NOT_USE_COLS for each cyclist
    for col in set(TO_NOT_USE_COLS) - {'time_seconds'}:
        new_df.loc[:,f"{col}_shifted"] = new_df.groupby('cyclist')[col].shift(1)
    return new_df

def get_train_val_split(full_df, val_size=0.2, random_state=42):
    '''
    Split the dataset into a training and validation set

    args:
        - full_df (pd.DataFrame): the dataframe to split
        - val_size (float): the size of the validation set

    returns:
        - pd.DataFrame, pd.DataFrame: the training and validation set
    '''
    train_df = full_df.sample(frac=1 - val_size, random_state=random_state)
    val_df = full_df.drop(train_df.index)
    return train_df, val_df

def get_data_split(df):
    '''
    The split proposed in the XGB notebook is reused here for compatibility purposes.
    Should we decide to modify it, just remove the variable and the code proposed.
    '''
    df_tr = df[(df['date'] >= '1996-01-01') & (df['date'] < '2019-01-01')]
    df_v = df[(df['date'] >= '2019-01-01') & (df['date'] < '2022-01-01')]                                    
    df_ts = df[df['date'] >= '2022-01-01']

    return df_tr, df_v, df_ts

def split_features_target(df):
    '''
    ugly to be here, right? better than reusing and declaring it 20 times
    '''
    y = df['target']
    X = df.drop(columns=['target'])
    return X, y<|MERGE_RESOLUTION|>--- conflicted
+++ resolved
@@ -215,21 +215,8 @@
     print('100.00%  ')
     return merged_df
 
-<<<<<<< HEAD
 def make_dataset_for_classification(races_df, cyclists_df, avg_points_per_race_D=-1, average_position_D=-1, avg_speed_cyclist_D=-1, mean_stamina_index_D=-1, total_points_D=-1, 
                                     elapsed_from_last_race_D=-1, average_position_var_D=-1, missing_value_policy='mean', make_home_game=True):
-=======
-def make_dataset_for_classification(races_df, 
-                                    cyclists_df, 
-                                    avg_points_per_race_D=-1, 
-                                    average_position_D=-1, 
-                                    avg_speed_cyclist_D=-1, 
-                                    mean_stamina_index_D=-1, 
-                                    total_points_D=-1, 
-                                    elapsed_from_last_race_D=-1, 
-                                    missing_value_policy='mean', 
-                                    make_home_game=True):
->>>>>>> 5372aa08
     full_df = get_merged_dataset(cyclists_df, races_df)
     full_df = recompute_metrics(full_df,
                   avg_points_per_race_D=avg_points_per_race_D,
