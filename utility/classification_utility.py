from datetime import datetime
import numpy as np
import pandas as pd

# Useless/Duplicated
TO_REMOVE_COLS = [
    '_url_cyc', 'name_cyc', 'victories_by_points', #'uci_points',
    'normalized_length', 'normalized_quality',
    'normalized_steepness', 'normalized_time',
    'norm_points',
    'quality_adjusted_points' # we agreed to delete this
]

TO_NOT_USE_COLS = [
    'average_speed', 'delta', 'time', 'time_seconds',# known at the end of the race
    'stamina_index', # computed using average_speed
    'points', # points are assigned based on the position
    'position', # this is basically the target
    'target', 
    'age_performance_index',# based on age and points
]

# This columns needs to be recomputed for the classification because 
# they change over time and using them as they are would be in some 
# way look at the future
TO_RECOMPUTE_COLS = [
    'experience_level', 'total_points', 
    'avg_points_per_race', 
    'average_position', 'avg_speed_cyclist', 'mean_stamina_index',
    'race_count',
    'elapsed_from_last',# new feature (elapsed time in days from the previous race)
    'average_position_var', # new feature (variance of the position)
]

# facts known before the race, that are "static". There are some 
# exceptions but they are out of the scope of the project and we don't
# have the tools to fix them (e.g. weight might change over time)
TO_KEEP_UNCHANGED_COLS = [
    # race related
    '_url_rac', 'name_rac', 'stage', 'stage_type',  
    'length', 'climb_total', 'profile', 
    'startlist_quality', 'date', 'cyclist', 
    'cyclist_age_rac', 'is_tarmac', 'steepness', 'season', 
    'is_staged', 'race_country'
    'partecipants_number'# new feature (number of partecipants in the race) Is it really to keep unchanged?
    # cyclist related
    'birth_year', 'weight', 'height', 'nationality', 'bmi',
    'cyclist_age_cyc',
]

def get_merged_dataset(cyclists:str, 
                        races:str,
                        is_RNN:bool=False) -> pd.DataFrame:
    '''
    Get a version of a merged dataset on which all functions 
    defined in this file can be called this is supposed to help 
    avoid problems caused by naming columns in different ways 
    during the merge 
    
    args:
        - cyclists (str): the path to the cyclist's dataset
        - races (str): the path to the ravces' dataset
        - is_RNN (bool): if true the dataset will contain the `uci_points` column. Defaults to False
    returns:
        - pd.DataFrame: a dataframe containing information on 
        both cyclists and races
    '''
    cyc_df = pd.read_csv(cyclists)
    rac_df = pd.read_csv(races)
    merged = rac_df.merge(right=cyc_df, how='left', left_on='cyclist', right_on='_url', suffixes=('_rac', '_cyc'))
    merged.drop(columns=TO_REMOVE_COLS, inplace=True)
    merged['points'] = merged['points'].fillna(0)
    if is_RNN:
        merged['uci_points'] = merged['uci_points'].fillna(0)
    else:
        merged.drop(columns=['uci_points'], inplace=True)

    merged['partecipants_number'] = merged['_url_rac'].map(merged.groupby('_url_rac').size())
    return merged

def define_target(merged_df:pd.DataFrame)-> pd.DataFrame:
    '''
    Compute and add the target column to the dataset 
    to simplify use during classification

    args:
        - merged_fd (pd.DataFrame): the dataframe to which add the target column

    returns:
        - pd.DataFrame: the modified dataframe
    '''
    merged_df['target'] = merged_df['position'].apply(lambda x: x<=20)
    return merged_df

EXPERIENCE_LEVELS = ['beginner', 'developing', 'competitive', 'semi-pro', 'pro']
EXPERIENCE_BINS = [0, 15, 50, 100, 200, float('inf')]

def get_base_url(url: str) -> str:
    parts = url.split('/')
    return f"{parts[0]}/{parts[1]}"

def recompute_metrics(merged_df: pd.DataFrame,
                         total_points_D: int | None,
                         avg_points_per_race_D: float | None,
                         average_position_D: float | None,
                         avg_speed_cyclist_D: float | None,
                         mean_stamina_index_D: float | None,
                         elapsed_from_last_race_D: int | None,
                         average_position_var_D: float | None,
                         missing_value_policy: str = 'mean',
                         ) -> pd.DataFrame:
    '''
    Compute the metrics of each cyclist at a given race.
    Default values are used to initialize the metrics. This is needed for when
    a cyclist appears for the first time in the dataset.

    NOTE: no deafult default values are provided because they should likely change based on the model used

    args:
        - merged_df (pd.DataFrame): the dataframe on which recompute the metrics
        - total_points_D (int): the default value for the total points
        - avg_points_per_race_D (float): the default value for the average points per
        - average_position_D (float): the default value for the average position
        - avg_speed_cyclist_D (float): the default value for the average speed
        - mean_stamina_index_D (float): the default value for the mean stamina index
        - elapsed_from_last_race_D (int): the default value for the elapsed time from the last race (in days)
        - average_position_var_D (float): the default value for the average position variance
        - missing_value_policy {drop|mean} (str): the policy to handle missing values. 

    returns:
        - pd.DataFrame: the updated dataframe (input dataframe is probably not modified (python is weird))
    '''
    # Complexity analysis:
    # O(NlogN) to order by date
    # O(N) scan to create an hash table with all names of cyclists (it will be a generic hash Ferragina would be disappointed)
    # O(N) scan and compute the value

    # Sort the dataset by date
    merged_df = merged_df.sort_values(by='date').reset_index(drop=True) # Per Dina, qual giubilo scoprire che non funzionava nulla perche' dovevo resettare gli indici
    # Initialize hash table to store cumulative metrics for each cyclist
    cyclist_metrics = {}
    
    tot_iterations = len(merged_df)
    prints = 0
    each = tot_iterations // 100
    # Iterate over the rows to compute the metrics
    for index, row in merged_df.iterrows():
        if prints >= each:
            # print is a slow operation
            prints = 0
            print(f'{((index + 1)/tot_iterations)*100:.2f}%  ', end='\r')
        else:
            prints += 1

        cyclist = row['cyclist']
        
        if cyclist not in cyclist_metrics:
            # Initialize metrics for the cyclist
            cyclist_metrics[cyclist] = {
                'total_points': 0,
                'total_races': 0,
                'total_positions': 0,
                'total_position_squared': 0,
                'total_speed': 0,
                'total_stamina': 0,
                'last_race_date': None
            }
            # the first time we see a cyclist we need to assign the default values
            merged_df.at[index, 'total_points'] = total_points_D
            merged_df.at[index, 'avg_points_per_race'] = avg_points_per_race_D
            merged_df.at[index, 'average_position'] = average_position_D
            merged_df.at[index, 'avg_speed_cyclist'] = avg_speed_cyclist_D
            merged_df.at[index, 'mean_stamina_index'] = mean_stamina_index_D
            merged_df.at[index, 'race_count'] = 0
            merged_df.at[index, 'elapsed_from_last'] = elapsed_from_last_race_D
            merged_df.at[index, 'average_position_var'] = average_position_var_D
            merged_df.at[index, 'experience_level'] = EXPERIENCE_LEVELS[0]
        else:
            # we already have metrics for the cyclist. Assign computed values to the dataframe
            merged_df.at[index, 'total_points'] = cyclist_metrics[cyclist]['total_points']
            merged_df.at[index, 'avg_points_per_race'] = cyclist_metrics[cyclist]['total_points'] / cyclist_metrics[cyclist]['total_races']
            merged_df.at[index, 'average_position'] = cyclist_metrics[cyclist]['total_positions'] / cyclist_metrics[cyclist]['total_races']
            merged_df.at[index, 'avg_speed_cyclist'] = cyclist_metrics[cyclist]['total_speed'] / cyclist_metrics[cyclist]['total_races']
            merged_df.at[index, 'mean_stamina_index'] = cyclist_metrics[cyclist]['total_stamina'] / cyclist_metrics[cyclist]['total_races']
            merged_df.at[index, 'race_count'] = cyclist_metrics[cyclist]['total_races']
            merged_df.at[index, 'elapsed_from_last'] = (datetime.strptime(row['date'], "%Y-%m-%d") - datetime.strptime(cyclist_metrics[cyclist]['last_race_date'], "%Y-%m-%d")).days
            merged_df.at[index, 'average_position_var'] = (cyclist_metrics[cyclist]['total_position_squared'] / cyclist_metrics[cyclist]['total_races']) - (merged_df.at[index, 'average_position'] ** 2)
            # Compute experience level
            for i in range(len(EXPERIENCE_BINS)):
                if cyclist_metrics[cyclist]['total_races'] >= EXPERIENCE_BINS[i] and cyclist_metrics[cyclist]['total_races'] < EXPERIENCE_BINS[i + 1]:
                    merged_df.at[index, 'experience_level'] = EXPERIENCE_LEVELS[i]
                    break
                    
        # Update metrics
        # This is after the updating of the cyclist to avoid using the current race in the computation
        if pd.isna(row['stamina_index']):
            if missing_value_policy == 'drop': # drop the row
                raise NotImplementedError("This is not implemented yet XD")
                merged_df.drop(index, inplace=True)
                continue
            elif missing_value_policy == 'mean': # use the mean of points computed so far
                if cyclist_metrics[cyclist]['total_races'] == 0: # super rare case
                    row['stamina_index'] = 0
                else:
                    row['stamina_index'] = cyclist_metrics[cyclist]['total_stamina'] / cyclist_metrics[cyclist]['total_races']

        cyclist_metrics[cyclist]['total_points'] += row['points']
        cyclist_metrics[cyclist]['total_stamina'] += row['stamina_index']
        cyclist_metrics[cyclist]['total_races'] += 1
        cyclist_metrics[cyclist]['total_positions'] += row['position']
        cyclist_metrics[cyclist]['total_speed'] += row['average_speed']
        cyclist_metrics[cyclist]['last_race_date'] = row['date']
        cyclist_metrics[cyclist]['total_position_squared'] += row['position'] ** 2

    print('100.00%  ')
    return merged_df

<<<<<<< HEAD
def make_dataset_for_classification(races_df, cyclists_df, avg_points_per_race_D=-1, average_position_D=-1, avg_speed_cyclist_D=-1, mean_stamina_index_D=-1, total_points_D=-1, 
                                    elapsed_from_last_race_D=-1, missing_value_policy='mean', make_home_game=True, make_stage_type=False, make_race_participants=False):
=======
def make_dataset_for_classification(races_df, 
                                    cyclists_df, 
                                    avg_points_per_race_D=-1,
                                    average_position_D=-1, 
                                    avg_speed_cyclist_D=-1, 
                                    mean_stamina_index_D=-1, 
                                    total_points_D=-1, 
                                    elapsed_from_last_race_D=-1, 
                                    average_position_var_D=-1, 
                                    missing_value_policy='mean', 
                                    make_home_game=True):
>>>>>>> f8411d9e
    full_df = get_merged_dataset(cyclists_df, races_df)
    full_df = recompute_metrics(full_df,
                  avg_points_per_race_D=avg_points_per_race_D,
                  average_position_D=average_position_D,
                  avg_speed_cyclist_D=avg_speed_cyclist_D,
                  mean_stamina_index_D=mean_stamina_index_D,
                  total_points_D=total_points_D,
                  elapsed_from_last_race_D=elapsed_from_last_race_D,
                  average_position_var_D=average_position_var_D,
                  missing_value_policy=missing_value_policy)
    full_df = define_target(full_df)
<<<<<<< HEAD
    if make_home_game: full_df['home_game'] = full_df.apply(lambda x: 1 if x['race_country'] == x['nationality'] else 0, axis=1)
    if make_stage_type: full_df['stage_type'] = full_df.apply(lambda x: 1 if x['stage_type'] == 'ITT' else 0, axis=1)
    if make_race_participants:
        race_participants = full_df['_url_rac'].value_counts()
        full_df['total_participants'] = full_df['_url_rac'].map(race_participants)
=======
    if make_home_game: 
        full_df['home_game'] = full_df.apply(lambda x: int(x['race_country'] == x['nationality']), axis=1)
>>>>>>> f8411d9e
    return full_df

def make_dataset_for_RNN_classification(races_path:str,
                                        cyclists_path:str) -> pd.DataFrame:
    """Creates the dataset for the RNN classification.
    Merges the cyclist and races dataframes, creates the target column,
    converts the time-related columns to time datatypes, removes 
    the columns in TO_RECOMPUTE_COLS that are not needed for the RNNs,
    then finally groups the entries by cyclist and sorts them by date.

    Args:
        races_path (str): path to the races CSV data
        cyclists_path (str): path to the cyclists CSV data

    Returns:
        pd.DataFrame: the dataset for the RNN classification
    """
    full_df = get_merged_dataset(cyclists=cyclists_path, 
                                    races=races_path, 
                                    is_RNN=True)
    # define the target
    full_df = define_target(full_df)
    # convert datatypes
    full_df['date'] = full_df['date'].astype('datetime64[ns]')
    full_df['delta'] = full_df['delta'].astype('timedelta64[s]')
    full_df['time'] = full_df['time'].astype('timedelta64[s]')
    # For the RNNs the assumption is that we don't need the recomputed
    # values in the TO_RECOMPUTE_COLS, as the RNN will have direct
    # access to the (past) values used to obtain such recomputed values
    full_df.drop(columns=set(TO_RECOMPUTE_COLS) - {'elapsed_from_last'}, inplace=True)
    # Let's remove some columns now
    full_df.drop(columns=['time_seconds', 'cyclist_age_cyc'], inplace=True)
    # Now is time to sort the values
    ## Sort by date all the entries of a given cyclist, and put them together
    sorted_by_date = full_df.groupby('cyclist').apply(lambda x: x.sort_values(by='date'), include_groups=False)
    
    return sorted_by_date

def shift_columns_for_RNN(
        sorted_by_date:pd.DataFrame, 
) -> pd.DataFrame:
    # Conversely, we can use the values in the TO_NOT_USE_COLS,
    # provided that we don't use the current values for the current prediction,
    # but only the past values. Thus we just shift the column
    # Copy the df to avoid the SettingWithCopyWarning
    new_df = sorted_by_date.copy()
    # Shift the columns in TO_NOT_USE_COLS for each cyclist
    for col in set(TO_NOT_USE_COLS) - {'time_seconds'}:
        new_df.loc[:,f"{col}_shifted"] = new_df.groupby('cyclist')[col].shift(1)
    return new_df

def get_train_val_split(full_df, val_size=0.2, random_state=42):
    '''
    Split the dataset into a training and validation set

    args:
        - full_df (pd.DataFrame): the dataframe to split
        - val_size (float): the size of the validation set

    returns:
        - pd.DataFrame, pd.DataFrame: the training and validation set
    '''
    train_df = full_df.sample(frac=1 - val_size, random_state=random_state)
    val_df = full_df.drop(train_df.index)
    return train_df, val_df

def get_data_split(df):
    '''
    The split proposed in the XGB notebook is reused here for compatibility purposes.
    Should we decide to modify it, just remove the variable and the code proposed.
    '''
    df_tr = df[(df['date'] >= '1996-01-01') & (df['date'] < '2019-01-01')]
    df_v = df[(df['date'] >= '2019-01-01') & (df['date'] < '2022-01-01')]                                    
    df_ts = df[df['date'] >= '2022-01-01']

    return df_tr, df_v, df_ts

def split_features_target(df):
    '''
    ugly to be here, right? better than reusing and declaring it 20 times
    '''
    y = df['target']
    X = df.drop(columns=['target'])
    return X, y<|MERGE_RESOLUTION|>--- conflicted
+++ resolved
@@ -215,10 +215,6 @@
     print('100.00%  ')
     return merged_df
 
-<<<<<<< HEAD
-def make_dataset_for_classification(races_df, cyclists_df, avg_points_per_race_D=-1, average_position_D=-1, avg_speed_cyclist_D=-1, mean_stamina_index_D=-1, total_points_D=-1, 
-                                    elapsed_from_last_race_D=-1, missing_value_policy='mean', make_home_game=True, make_stage_type=False, make_race_participants=False):
-=======
 def make_dataset_for_classification(races_df, 
                                     cyclists_df, 
                                     avg_points_per_race_D=-1,
@@ -229,8 +225,9 @@
                                     elapsed_from_last_race_D=-1, 
                                     average_position_var_D=-1, 
                                     missing_value_policy='mean', 
-                                    make_home_game=True):
->>>>>>> f8411d9e
+                                    make_home_game=True,
+                                    make_stage_type=False, 
+                                    make_race_participants=False):
     full_df = get_merged_dataset(cyclists_df, races_df)
     full_df = recompute_metrics(full_df,
                   avg_points_per_race_D=avg_points_per_race_D,
@@ -242,16 +239,11 @@
                   average_position_var_D=average_position_var_D,
                   missing_value_policy=missing_value_policy)
     full_df = define_target(full_df)
-<<<<<<< HEAD
     if make_home_game: full_df['home_game'] = full_df.apply(lambda x: 1 if x['race_country'] == x['nationality'] else 0, axis=1)
     if make_stage_type: full_df['stage_type'] = full_df.apply(lambda x: 1 if x['stage_type'] == 'ITT' else 0, axis=1)
     if make_race_participants:
         race_participants = full_df['_url_rac'].value_counts()
         full_df['total_participants'] = full_df['_url_rac'].map(race_participants)
-=======
-    if make_home_game: 
-        full_df['home_game'] = full_df.apply(lambda x: int(x['race_country'] == x['nationality']), axis=1)
->>>>>>> f8411d9e
     return full_df
 
 def make_dataset_for_RNN_classification(races_path:str,
