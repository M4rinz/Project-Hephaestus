{
 "cells": [
  {
   "cell_type": "markdown",
   "metadata": {},
   "source": [
    "# Data Understanding and Feature Engineering"
   ]
  },
  {
   "cell_type": "markdown",
   "metadata": {},
   "source": [
    "This Notebook ideally follows the `data_exploration` one."
   ]
  },
  {
   "cell_type": "markdown",
   "metadata": {},
   "source": [
    "## Autoreload\n",
    "\n",
    "Autoreload allows the notebook to dynamically load code: if we update some helper functions *outside* of the notebook, we do not need to reload the notebook."
   ]
  },
  {
   "cell_type": "code",
   "execution_count": 2,
   "metadata": {},
   "outputs": [],
   "source": [
    "%load_ext autoreload\n",
    "%autoreload 2"
   ]
  },
  {
   "cell_type": "markdown",
   "metadata": {},
   "source": [
    "## Imports"
   ]
  },
  {
   "cell_type": "code",
   "execution_count": 3,
   "metadata": {},
   "outputs": [],
   "source": [
    "# Uncomment the next line and install the package, in case you don't have it in your environment\n",
    "#%pip install procyclingstats"
   ]
  },
  {
   "cell_type": "code",
   "execution_count": 4,
   "metadata": {},
   "outputs": [],
   "source": [
    "import ast\n",
    "import matplotlib.pyplot as plt\n",
    "import numpy as np\n",
    "import os\n",
    "import pandas as pd\n",
    "import procyclingstats as pcs\n",
    "import re\n",
    "import seaborn as sns\n",
    "import sys\n",
    "\n",
    "\n",
    "\n",
    "sys.path.append('../dataset/')\n",
    "sys.path.append('../utility/')\n",
    "\n",
    "from utility.data_understanding import *"
   ]
  },
  {
   "cell_type": "markdown",
   "metadata": {},
   "source": [
    "In the `data_exploration` notebook we've assessed the quality of the data, also adressing some problems that were discovered."
   ]
  },
  {
   "cell_type": "markdown",
   "metadata": {},
   "source": [
    "### Dataframes"
   ]
  },
  {
   "cell_type": "markdown",
   "metadata": {},
   "source": [
    "Motivated by the \"imputation by scraping\", we decided to retrieve data from (procyclingstats)[https://www.procyclingstats.com/index.php], which is a trusted source of data on cyclism. <br>\n",
    "The `procyclingstats` notebook details the process of web scraping and data retrieval & augmentation."
   ]
  },
  {
   "cell_type": "code",
   "execution_count": 5,
   "metadata": {},
   "outputs": [
    {
     "ename": "FileNotFoundError",
     "evalue": "[Errno 2] No such file or directory: 'dataset/cyclists_new.csv'",
     "output_type": "error",
     "traceback": [
      "\u001b[0;31m---------------------------------------------------------------------------\u001b[0m",
      "\u001b[0;31mFileNotFoundError\u001b[0m                         Traceback (most recent call last)",
      "Cell \u001b[0;32mIn[4], line 1\u001b[0m\n\u001b[0;32m----> 1\u001b[0m cyclist_df \u001b[38;5;241m=\u001b[39m pd\u001b[38;5;241m.\u001b[39mread_csv(os\u001b[38;5;241m.\u001b[39mpath\u001b[38;5;241m.\u001b[39mjoin(\u001b[38;5;124m'\u001b[39m\u001b[38;5;124mdataset\u001b[39m\u001b[38;5;124m'\u001b[39m,\u001b[38;5;124m'\u001b[39m\u001b[38;5;124mcyclists_new.csv\u001b[39m\u001b[38;5;124m'\u001b[39m))\n\u001b[1;32m      2\u001b[0m races_df \u001b[38;5;241m=\u001b[39m pd\u001b[38;5;241m.\u001b[39mread_csv(os\u001b[38;5;241m.\u001b[39mpath\u001b[38;5;241m.\u001b[39mjoin(\u001b[38;5;124m'\u001b[39m\u001b[38;5;124mdataset\u001b[39m\u001b[38;5;124m'\u001b[39m,\u001b[38;5;124m'\u001b[39m\u001b[38;5;124mraces_new.csv\u001b[39m\u001b[38;5;124m'\u001b[39m))\n",
      "File \u001b[0;32m~/anaconda3/envs/hlt/lib/python3.11/site-packages/pandas/util/_decorators.py:211\u001b[0m, in \u001b[0;36mdeprecate_kwarg.<locals>._deprecate_kwarg.<locals>.wrapper\u001b[0;34m(*args, **kwargs)\u001b[0m\n\u001b[1;32m    209\u001b[0m     \u001b[38;5;28;01melse\u001b[39;00m:\n\u001b[1;32m    210\u001b[0m         kwargs[new_arg_name] \u001b[38;5;241m=\u001b[39m new_arg_value\n\u001b[0;32m--> 211\u001b[0m \u001b[38;5;28;01mreturn\u001b[39;00m func(\u001b[38;5;241m*\u001b[39margs, \u001b[38;5;241m*\u001b[39m\u001b[38;5;241m*\u001b[39mkwargs)\n",
      "File \u001b[0;32m~/anaconda3/envs/hlt/lib/python3.11/site-packages/pandas/util/_decorators.py:331\u001b[0m, in \u001b[0;36mdeprecate_nonkeyword_arguments.<locals>.decorate.<locals>.wrapper\u001b[0;34m(*args, **kwargs)\u001b[0m\n\u001b[1;32m    325\u001b[0m \u001b[38;5;28;01mif\u001b[39;00m \u001b[38;5;28mlen\u001b[39m(args) \u001b[38;5;241m>\u001b[39m num_allow_args:\n\u001b[1;32m    326\u001b[0m     warnings\u001b[38;5;241m.\u001b[39mwarn(\n\u001b[1;32m    327\u001b[0m         msg\u001b[38;5;241m.\u001b[39mformat(arguments\u001b[38;5;241m=\u001b[39m_format_argument_list(allow_args)),\n\u001b[1;32m    328\u001b[0m         \u001b[38;5;167;01mFutureWarning\u001b[39;00m,\n\u001b[1;32m    329\u001b[0m         stacklevel\u001b[38;5;241m=\u001b[39mfind_stack_level(),\n\u001b[1;32m    330\u001b[0m     )\n\u001b[0;32m--> 331\u001b[0m \u001b[38;5;28;01mreturn\u001b[39;00m func(\u001b[38;5;241m*\u001b[39margs, \u001b[38;5;241m*\u001b[39m\u001b[38;5;241m*\u001b[39mkwargs)\n",
      "File \u001b[0;32m~/anaconda3/envs/hlt/lib/python3.11/site-packages/pandas/io/parsers/readers.py:950\u001b[0m, in \u001b[0;36mread_csv\u001b[0;34m(filepath_or_buffer, sep, delimiter, header, names, index_col, usecols, squeeze, prefix, mangle_dupe_cols, dtype, engine, converters, true_values, false_values, skipinitialspace, skiprows, skipfooter, nrows, na_values, keep_default_na, na_filter, verbose, skip_blank_lines, parse_dates, infer_datetime_format, keep_date_col, date_parser, dayfirst, cache_dates, iterator, chunksize, compression, thousands, decimal, lineterminator, quotechar, quoting, doublequote, escapechar, comment, encoding, encoding_errors, dialect, error_bad_lines, warn_bad_lines, on_bad_lines, delim_whitespace, low_memory, memory_map, float_precision, storage_options)\u001b[0m\n\u001b[1;32m    935\u001b[0m kwds_defaults \u001b[38;5;241m=\u001b[39m _refine_defaults_read(\n\u001b[1;32m    936\u001b[0m     dialect,\n\u001b[1;32m    937\u001b[0m     delimiter,\n\u001b[0;32m   (...)\u001b[0m\n\u001b[1;32m    946\u001b[0m     defaults\u001b[38;5;241m=\u001b[39m{\u001b[38;5;124m\"\u001b[39m\u001b[38;5;124mdelimiter\u001b[39m\u001b[38;5;124m\"\u001b[39m: \u001b[38;5;124m\"\u001b[39m\u001b[38;5;124m,\u001b[39m\u001b[38;5;124m\"\u001b[39m},\n\u001b[1;32m    947\u001b[0m )\n\u001b[1;32m    948\u001b[0m kwds\u001b[38;5;241m.\u001b[39mupdate(kwds_defaults)\n\u001b[0;32m--> 950\u001b[0m \u001b[38;5;28;01mreturn\u001b[39;00m _read(filepath_or_buffer, kwds)\n",
      "File \u001b[0;32m~/anaconda3/envs/hlt/lib/python3.11/site-packages/pandas/io/parsers/readers.py:605\u001b[0m, in \u001b[0;36m_read\u001b[0;34m(filepath_or_buffer, kwds)\u001b[0m\n\u001b[1;32m    602\u001b[0m _validate_names(kwds\u001b[38;5;241m.\u001b[39mget(\u001b[38;5;124m\"\u001b[39m\u001b[38;5;124mnames\u001b[39m\u001b[38;5;124m\"\u001b[39m, \u001b[38;5;28;01mNone\u001b[39;00m))\n\u001b[1;32m    604\u001b[0m \u001b[38;5;66;03m# Create the parser.\u001b[39;00m\n\u001b[0;32m--> 605\u001b[0m parser \u001b[38;5;241m=\u001b[39m TextFileReader(filepath_or_buffer, \u001b[38;5;241m*\u001b[39m\u001b[38;5;241m*\u001b[39mkwds)\n\u001b[1;32m    607\u001b[0m \u001b[38;5;28;01mif\u001b[39;00m chunksize \u001b[38;5;129;01mor\u001b[39;00m iterator:\n\u001b[1;32m    608\u001b[0m     \u001b[38;5;28;01mreturn\u001b[39;00m parser\n",
      "File \u001b[0;32m~/anaconda3/envs/hlt/lib/python3.11/site-packages/pandas/io/parsers/readers.py:1442\u001b[0m, in \u001b[0;36mTextFileReader.__init__\u001b[0;34m(self, f, engine, **kwds)\u001b[0m\n\u001b[1;32m   1439\u001b[0m     \u001b[38;5;28mself\u001b[39m\u001b[38;5;241m.\u001b[39moptions[\u001b[38;5;124m\"\u001b[39m\u001b[38;5;124mhas_index_names\u001b[39m\u001b[38;5;124m\"\u001b[39m] \u001b[38;5;241m=\u001b[39m kwds[\u001b[38;5;124m\"\u001b[39m\u001b[38;5;124mhas_index_names\u001b[39m\u001b[38;5;124m\"\u001b[39m]\n\u001b[1;32m   1441\u001b[0m \u001b[38;5;28mself\u001b[39m\u001b[38;5;241m.\u001b[39mhandles: IOHandles \u001b[38;5;241m|\u001b[39m \u001b[38;5;28;01mNone\u001b[39;00m \u001b[38;5;241m=\u001b[39m \u001b[38;5;28;01mNone\u001b[39;00m\n\u001b[0;32m-> 1442\u001b[0m \u001b[38;5;28mself\u001b[39m\u001b[38;5;241m.\u001b[39m_engine \u001b[38;5;241m=\u001b[39m \u001b[38;5;28mself\u001b[39m\u001b[38;5;241m.\u001b[39m_make_engine(f, \u001b[38;5;28mself\u001b[39m\u001b[38;5;241m.\u001b[39mengine)\n",
      "File \u001b[0;32m~/anaconda3/envs/hlt/lib/python3.11/site-packages/pandas/io/parsers/readers.py:1735\u001b[0m, in \u001b[0;36mTextFileReader._make_engine\u001b[0;34m(self, f, engine)\u001b[0m\n\u001b[1;32m   1733\u001b[0m     \u001b[38;5;28;01mif\u001b[39;00m \u001b[38;5;124m\"\u001b[39m\u001b[38;5;124mb\u001b[39m\u001b[38;5;124m\"\u001b[39m \u001b[38;5;129;01mnot\u001b[39;00m \u001b[38;5;129;01min\u001b[39;00m mode:\n\u001b[1;32m   1734\u001b[0m         mode \u001b[38;5;241m+\u001b[39m\u001b[38;5;241m=\u001b[39m \u001b[38;5;124m\"\u001b[39m\u001b[38;5;124mb\u001b[39m\u001b[38;5;124m\"\u001b[39m\n\u001b[0;32m-> 1735\u001b[0m \u001b[38;5;28mself\u001b[39m\u001b[38;5;241m.\u001b[39mhandles \u001b[38;5;241m=\u001b[39m get_handle(\n\u001b[1;32m   1736\u001b[0m     f,\n\u001b[1;32m   1737\u001b[0m     mode,\n\u001b[1;32m   1738\u001b[0m     encoding\u001b[38;5;241m=\u001b[39m\u001b[38;5;28mself\u001b[39m\u001b[38;5;241m.\u001b[39moptions\u001b[38;5;241m.\u001b[39mget(\u001b[38;5;124m\"\u001b[39m\u001b[38;5;124mencoding\u001b[39m\u001b[38;5;124m\"\u001b[39m, \u001b[38;5;28;01mNone\u001b[39;00m),\n\u001b[1;32m   1739\u001b[0m     compression\u001b[38;5;241m=\u001b[39m\u001b[38;5;28mself\u001b[39m\u001b[38;5;241m.\u001b[39moptions\u001b[38;5;241m.\u001b[39mget(\u001b[38;5;124m\"\u001b[39m\u001b[38;5;124mcompression\u001b[39m\u001b[38;5;124m\"\u001b[39m, \u001b[38;5;28;01mNone\u001b[39;00m),\n\u001b[1;32m   1740\u001b[0m     memory_map\u001b[38;5;241m=\u001b[39m\u001b[38;5;28mself\u001b[39m\u001b[38;5;241m.\u001b[39moptions\u001b[38;5;241m.\u001b[39mget(\u001b[38;5;124m\"\u001b[39m\u001b[38;5;124mmemory_map\u001b[39m\u001b[38;5;124m\"\u001b[39m, \u001b[38;5;28;01mFalse\u001b[39;00m),\n\u001b[1;32m   1741\u001b[0m     is_text\u001b[38;5;241m=\u001b[39mis_text,\n\u001b[1;32m   1742\u001b[0m     errors\u001b[38;5;241m=\u001b[39m\u001b[38;5;28mself\u001b[39m\u001b[38;5;241m.\u001b[39moptions\u001b[38;5;241m.\u001b[39mget(\u001b[38;5;124m\"\u001b[39m\u001b[38;5;124mencoding_errors\u001b[39m\u001b[38;5;124m\"\u001b[39m, \u001b[38;5;124m\"\u001b[39m\u001b[38;5;124mstrict\u001b[39m\u001b[38;5;124m\"\u001b[39m),\n\u001b[1;32m   1743\u001b[0m     storage_options\u001b[38;5;241m=\u001b[39m\u001b[38;5;28mself\u001b[39m\u001b[38;5;241m.\u001b[39moptions\u001b[38;5;241m.\u001b[39mget(\u001b[38;5;124m\"\u001b[39m\u001b[38;5;124mstorage_options\u001b[39m\u001b[38;5;124m\"\u001b[39m, \u001b[38;5;28;01mNone\u001b[39;00m),\n\u001b[1;32m   1744\u001b[0m )\n\u001b[1;32m   1745\u001b[0m \u001b[38;5;28;01massert\u001b[39;00m \u001b[38;5;28mself\u001b[39m\u001b[38;5;241m.\u001b[39mhandles \u001b[38;5;129;01mis\u001b[39;00m \u001b[38;5;129;01mnot\u001b[39;00m \u001b[38;5;28;01mNone\u001b[39;00m\n\u001b[1;32m   1746\u001b[0m f \u001b[38;5;241m=\u001b[39m \u001b[38;5;28mself\u001b[39m\u001b[38;5;241m.\u001b[39mhandles\u001b[38;5;241m.\u001b[39mhandle\n",
      "File \u001b[0;32m~/anaconda3/envs/hlt/lib/python3.11/site-packages/pandas/io/common.py:856\u001b[0m, in \u001b[0;36mget_handle\u001b[0;34m(path_or_buf, mode, encoding, compression, memory_map, is_text, errors, storage_options)\u001b[0m\n\u001b[1;32m    851\u001b[0m \u001b[38;5;28;01melif\u001b[39;00m \u001b[38;5;28misinstance\u001b[39m(handle, \u001b[38;5;28mstr\u001b[39m):\n\u001b[1;32m    852\u001b[0m     \u001b[38;5;66;03m# Check whether the filename is to be opened in binary mode.\u001b[39;00m\n\u001b[1;32m    853\u001b[0m     \u001b[38;5;66;03m# Binary mode does not support 'encoding' and 'newline'.\u001b[39;00m\n\u001b[1;32m    854\u001b[0m     \u001b[38;5;28;01mif\u001b[39;00m ioargs\u001b[38;5;241m.\u001b[39mencoding \u001b[38;5;129;01mand\u001b[39;00m \u001b[38;5;124m\"\u001b[39m\u001b[38;5;124mb\u001b[39m\u001b[38;5;124m\"\u001b[39m \u001b[38;5;129;01mnot\u001b[39;00m \u001b[38;5;129;01min\u001b[39;00m ioargs\u001b[38;5;241m.\u001b[39mmode:\n\u001b[1;32m    855\u001b[0m         \u001b[38;5;66;03m# Encoding\u001b[39;00m\n\u001b[0;32m--> 856\u001b[0m         handle \u001b[38;5;241m=\u001b[39m \u001b[38;5;28mopen\u001b[39m(\n\u001b[1;32m    857\u001b[0m             handle,\n\u001b[1;32m    858\u001b[0m             ioargs\u001b[38;5;241m.\u001b[39mmode,\n\u001b[1;32m    859\u001b[0m             encoding\u001b[38;5;241m=\u001b[39mioargs\u001b[38;5;241m.\u001b[39mencoding,\n\u001b[1;32m    860\u001b[0m             errors\u001b[38;5;241m=\u001b[39merrors,\n\u001b[1;32m    861\u001b[0m             newline\u001b[38;5;241m=\u001b[39m\u001b[38;5;124m\"\u001b[39m\u001b[38;5;124m\"\u001b[39m,\n\u001b[1;32m    862\u001b[0m         )\n\u001b[1;32m    863\u001b[0m     \u001b[38;5;28;01melse\u001b[39;00m:\n\u001b[1;32m    864\u001b[0m         \u001b[38;5;66;03m# Binary mode\u001b[39;00m\n\u001b[1;32m    865\u001b[0m         handle \u001b[38;5;241m=\u001b[39m \u001b[38;5;28mopen\u001b[39m(handle, ioargs\u001b[38;5;241m.\u001b[39mmode)\n",
      "\u001b[0;31mFileNotFoundError\u001b[0m: [Errno 2] No such file or directory: 'dataset/cyclists_new.csv'"
     ]
    }
   ],
   "source": [
    "cyclist_df = pd.read_csv(os.path.join('dataset','cyclists_new.csv'))\n",
    "races_df = pd.read_csv(os.path.join('dataset','races_new.csv'))"
   ]
  },
  {
   "cell_type": "markdown",
   "metadata": {},
   "source": [
    "The dataframes have to be preprocessed in order to be used"
   ]
  },
  {
   "cell_type": "code",
<<<<<<< HEAD
   "execution_count": 6,
=======
   "execution_count": null,
>>>>>>> f9dd889e
   "metadata": {},
   "outputs": [],
   "source": [
    "cyclist_df = cyclist_df.drop(columns=['Unnamed: 0'], errors='ignore')\n",
    "cyclist_df['full_history'] = cyclist_df['full_history'].apply(ast.literal_eval)"
   ]
  },
  {
   "cell_type": "code",
<<<<<<< HEAD
   "execution_count": 7,
=======
   "execution_count": null,
>>>>>>> f9dd889e
   "metadata": {},
   "outputs": [],
   "source": [
    "races_df = races_df.drop(columns=['Unnamed: 0'], errors='ignore')"
   ]
  },
  {
   "cell_type": "code",
<<<<<<< HEAD
   "execution_count": 8,
=======
   "execution_count": null,
>>>>>>> f9dd889e
   "metadata": {},
   "outputs": [
    {
     "data": {
      "text/html": [
       "<div>\n",
       "<style scoped>\n",
       "    .dataframe tbody tr th:only-of-type {\n",
       "        vertical-align: middle;\n",
       "    }\n",
       "\n",
       "    .dataframe tbody tr th {\n",
       "        vertical-align: top;\n",
       "    }\n",
       "\n",
       "    .dataframe thead th {\n",
       "        text-align: right;\n",
       "    }\n",
       "</style>\n",
       "<table border=\"1\" class=\"dataframe\">\n",
       "  <thead>\n",
       "    <tr style=\"text-align: right;\">\n",
       "      <th></th>\n",
       "      <th>_url</th>\n",
       "      <th>name</th>\n",
       "      <th>birth_year</th>\n",
       "      <th>weight</th>\n",
       "      <th>height</th>\n",
       "      <th>nationality</th>\n",
       "      <th>points_total</th>\n",
       "      <th>tot_seasons_attended</th>\n",
       "      <th>full_history</th>\n",
       "    </tr>\n",
       "  </thead>\n",
       "  <tbody>\n",
       "    <tr>\n",
       "      <th>0</th>\n",
       "      <td>bruno-surra</td>\n",
       "      <td>Bruno Surra</td>\n",
       "      <td>1964.0</td>\n",
       "      <td>NaN</td>\n",
       "      <td>NaN</td>\n",
       "      <td>Italy</td>\n",
       "      <td>15.0</td>\n",
       "      <td>2</td>\n",
       "      <td>[{'season': 1989, 'points': 14.0, 'rank': 828}...</td>\n",
       "    </tr>\n",
       "    <tr>\n",
       "      <th>1</th>\n",
       "      <td>gerard-rue</td>\n",
       "      <td>Gérard Rué</td>\n",
       "      <td>1965.0</td>\n",
       "      <td>74.0</td>\n",
       "      <td>182.0</td>\n",
       "      <td>France</td>\n",
       "      <td>4717.0</td>\n",
       "      <td>11</td>\n",
       "      <td>[{'season': 1997, 'points': 164.0, 'rank': 257...</td>\n",
       "    </tr>\n",
       "    <tr>\n",
       "      <th>2</th>\n",
       "      <td>jan-maas</td>\n",
       "      <td>Jan Maas</td>\n",
       "      <td>1996.0</td>\n",
       "      <td>69.0</td>\n",
       "      <td>189.0</td>\n",
       "      <td>Netherlands</td>\n",
       "      <td>315.0</td>\n",
       "      <td>10</td>\n",
       "      <td>[{'season': 2024, 'points': 30.0, 'rank': 990}...</td>\n",
       "    </tr>\n",
       "    <tr>\n",
       "      <th>3</th>\n",
       "      <td>nathan-van-hooydonck</td>\n",
       "      <td>Nathan Van Hooydonck</td>\n",
       "      <td>1995.0</td>\n",
       "      <td>78.0</td>\n",
       "      <td>192.0</td>\n",
       "      <td>Belgium</td>\n",
       "      <td>953.0</td>\n",
       "      <td>9</td>\n",
       "      <td>[{'season': 2023, 'points': 298.0, 'rank': 218...</td>\n",
       "    </tr>\n",
       "    <tr>\n",
       "      <th>4</th>\n",
       "      <td>jose-felix-parra</td>\n",
       "      <td>José Félix Parra</td>\n",
       "      <td>1997.0</td>\n",
       "      <td>55.0</td>\n",
       "      <td>171.0</td>\n",
       "      <td>Spain</td>\n",
       "      <td>459.0</td>\n",
       "      <td>5</td>\n",
       "      <td>[{'season': 2024, 'points': 197.0, 'rank': 317...</td>\n",
       "    </tr>\n",
       "  </tbody>\n",
       "</table>\n",
       "</div>"
      ],
      "text/plain": [
       "                   _url                  name  birth_year  weight  height  \\\n",
       "0           bruno-surra           Bruno Surra      1964.0     NaN     NaN   \n",
       "1            gerard-rue            Gérard Rué      1965.0    74.0   182.0   \n",
       "2              jan-maas              Jan Maas      1996.0    69.0   189.0   \n",
       "3  nathan-van-hooydonck  Nathan Van Hooydonck      1995.0    78.0   192.0   \n",
       "4      jose-felix-parra      José Félix Parra      1997.0    55.0   171.0   \n",
       "\n",
       "   nationality  points_total  tot_seasons_attended  \\\n",
       "0        Italy          15.0                     2   \n",
       "1       France        4717.0                    11   \n",
       "2  Netherlands         315.0                    10   \n",
       "3      Belgium         953.0                     9   \n",
       "4        Spain         459.0                     5   \n",
       "\n",
       "                                        full_history  \n",
       "0  [{'season': 1989, 'points': 14.0, 'rank': 828}...  \n",
       "1  [{'season': 1997, 'points': 164.0, 'rank': 257...  \n",
       "2  [{'season': 2024, 'points': 30.0, 'rank': 990}...  \n",
       "3  [{'season': 2023, 'points': 298.0, 'rank': 218...  \n",
       "4  [{'season': 2024, 'points': 197.0, 'rank': 317...  "
      ]
     },
     "execution_count": 8,
     "metadata": {},
     "output_type": "execute_result"
    }
   ],
   "source": [
    "cyclist_df.head()"
   ]
  },
  {
   "cell_type": "code",
<<<<<<< HEAD
   "execution_count": 9,
=======
   "execution_count": null,
>>>>>>> f9dd889e
   "metadata": {},
   "outputs": [
    {
     "data": {
      "text/html": [
       "<div>\n",
       "<style scoped>\n",
       "    .dataframe tbody tr th:only-of-type {\n",
       "        vertical-align: middle;\n",
       "    }\n",
       "\n",
       "    .dataframe tbody tr th {\n",
       "        vertical-align: top;\n",
       "    }\n",
       "\n",
       "    .dataframe thead th {\n",
       "        text-align: right;\n",
       "    }\n",
       "</style>\n",
       "<table border=\"1\" class=\"dataframe\">\n",
       "  <thead>\n",
       "    <tr style=\"text-align: right;\">\n",
       "      <th></th>\n",
       "      <th>_url</th>\n",
       "      <th>name</th>\n",
       "      <th>stage_type</th>\n",
       "      <th>points</th>\n",
       "      <th>uci_points</th>\n",
       "      <th>length</th>\n",
       "      <th>climb_total</th>\n",
       "      <th>profile</th>\n",
       "      <th>startlist_quality</th>\n",
       "      <th>average_temperature</th>\n",
       "      <th>date</th>\n",
       "      <th>position</th>\n",
       "      <th>cyclist</th>\n",
       "      <th>cyclist_age</th>\n",
       "      <th>is_tarmac</th>\n",
       "      <th>is_cobbled</th>\n",
       "      <th>is_gravel</th>\n",
       "      <th>cyclist_team</th>\n",
       "      <th>delta</th>\n",
       "    </tr>\n",
       "  </thead>\n",
       "  <tbody>\n",
       "    <tr>\n",
       "      <th>0</th>\n",
       "      <td>tour-de-france/1978/stage-6</td>\n",
       "      <td>Tour de France</td>\n",
       "      <td>RR</td>\n",
       "      <td>100.0</td>\n",
       "      <td>NaN</td>\n",
       "      <td>162000.0</td>\n",
       "      <td>1101.0</td>\n",
       "      <td>1.0</td>\n",
       "      <td>1241</td>\n",
       "      <td>NaN</td>\n",
       "      <td>1978-07-05 04:02:24</td>\n",
       "      <td>0</td>\n",
       "      <td>sean-kelly</td>\n",
       "      <td>22.0</td>\n",
       "      <td>True</td>\n",
       "      <td>False</td>\n",
       "      <td>False</td>\n",
       "      <td>team/flandria-velda-lano-1978</td>\n",
       "      <td>0.0</td>\n",
       "    </tr>\n",
       "    <tr>\n",
       "      <th>1</th>\n",
       "      <td>tour-de-france/1978/stage-6</td>\n",
       "      <td>Tour de France</td>\n",
       "      <td>RR</td>\n",
       "      <td>70.0</td>\n",
       "      <td>NaN</td>\n",
       "      <td>162000.0</td>\n",
       "      <td>1101.0</td>\n",
       "      <td>1.0</td>\n",
       "      <td>1241</td>\n",
       "      <td>NaN</td>\n",
       "      <td>1978-07-05 04:02:24</td>\n",
       "      <td>1</td>\n",
       "      <td>gerrie-knetemann</td>\n",
       "      <td>27.0</td>\n",
       "      <td>True</td>\n",
       "      <td>False</td>\n",
       "      <td>False</td>\n",
       "      <td>team/ti-raleigh-mc-gregor-1978</td>\n",
       "      <td>0.0</td>\n",
       "    </tr>\n",
       "    <tr>\n",
       "      <th>2</th>\n",
       "      <td>tour-de-france/1978/stage-6</td>\n",
       "      <td>Tour de France</td>\n",
       "      <td>RR</td>\n",
       "      <td>50.0</td>\n",
       "      <td>NaN</td>\n",
       "      <td>162000.0</td>\n",
       "      <td>1101.0</td>\n",
       "      <td>1.0</td>\n",
       "      <td>1241</td>\n",
       "      <td>NaN</td>\n",
       "      <td>1978-07-05 04:02:24</td>\n",
       "      <td>2</td>\n",
       "      <td>rene-bittinger</td>\n",
       "      <td>24.0</td>\n",
       "      <td>True</td>\n",
       "      <td>False</td>\n",
       "      <td>False</td>\n",
       "      <td>team/flandria-velda-lano-1978</td>\n",
       "      <td>0.0</td>\n",
       "    </tr>\n",
       "    <tr>\n",
       "      <th>3</th>\n",
       "      <td>tour-de-france/1978/stage-6</td>\n",
       "      <td>Tour de France</td>\n",
       "      <td>RR</td>\n",
       "      <td>40.0</td>\n",
       "      <td>NaN</td>\n",
       "      <td>162000.0</td>\n",
       "      <td>1101.0</td>\n",
       "      <td>1.0</td>\n",
       "      <td>1241</td>\n",
       "      <td>NaN</td>\n",
       "      <td>1978-07-05 04:02:24</td>\n",
       "      <td>3</td>\n",
       "      <td>joseph-bruyere</td>\n",
       "      <td>30.0</td>\n",
       "      <td>True</td>\n",
       "      <td>False</td>\n",
       "      <td>False</td>\n",
       "      <td>team/c-a-1978</td>\n",
       "      <td>0.0</td>\n",
       "    </tr>\n",
       "    <tr>\n",
       "      <th>4</th>\n",
       "      <td>tour-de-france/1978/stage-6</td>\n",
       "      <td>Tour de France</td>\n",
       "      <td>RR</td>\n",
       "      <td>32.0</td>\n",
       "      <td>NaN</td>\n",
       "      <td>162000.0</td>\n",
       "      <td>1101.0</td>\n",
       "      <td>1.0</td>\n",
       "      <td>1241</td>\n",
       "      <td>NaN</td>\n",
       "      <td>1978-07-05 04:02:24</td>\n",
       "      <td>4</td>\n",
       "      <td>sven-ake-nilsson</td>\n",
       "      <td>27.0</td>\n",
       "      <td>True</td>\n",
       "      <td>False</td>\n",
       "      <td>False</td>\n",
       "      <td>team/miko-mercier-1978</td>\n",
       "      <td>0.0</td>\n",
       "    </tr>\n",
       "  </tbody>\n",
       "</table>\n",
       "</div>"
      ],
      "text/plain": [
       "                          _url            name stage_type  points  uci_points  \\\n",
       "0  tour-de-france/1978/stage-6  Tour de France         RR   100.0         NaN   \n",
       "1  tour-de-france/1978/stage-6  Tour de France         RR    70.0         NaN   \n",
       "2  tour-de-france/1978/stage-6  Tour de France         RR    50.0         NaN   \n",
       "3  tour-de-france/1978/stage-6  Tour de France         RR    40.0         NaN   \n",
       "4  tour-de-france/1978/stage-6  Tour de France         RR    32.0         NaN   \n",
       "\n",
       "     length  climb_total  profile  startlist_quality  average_temperature  \\\n",
       "0  162000.0       1101.0      1.0               1241                  NaN   \n",
       "1  162000.0       1101.0      1.0               1241                  NaN   \n",
       "2  162000.0       1101.0      1.0               1241                  NaN   \n",
       "3  162000.0       1101.0      1.0               1241                  NaN   \n",
       "4  162000.0       1101.0      1.0               1241                  NaN   \n",
       "\n",
       "                  date  position           cyclist  cyclist_age  is_tarmac  \\\n",
       "0  1978-07-05 04:02:24         0        sean-kelly         22.0       True   \n",
       "1  1978-07-05 04:02:24         1  gerrie-knetemann         27.0       True   \n",
       "2  1978-07-05 04:02:24         2    rene-bittinger         24.0       True   \n",
       "3  1978-07-05 04:02:24         3    joseph-bruyere         30.0       True   \n",
       "4  1978-07-05 04:02:24         4  sven-ake-nilsson         27.0       True   \n",
       "\n",
       "   is_cobbled  is_gravel                    cyclist_team  delta  \n",
       "0       False      False   team/flandria-velda-lano-1978    0.0  \n",
       "1       False      False  team/ti-raleigh-mc-gregor-1978    0.0  \n",
       "2       False      False   team/flandria-velda-lano-1978    0.0  \n",
       "3       False      False                   team/c-a-1978    0.0  \n",
       "4       False      False          team/miko-mercier-1978    0.0  "
      ]
     },
     "execution_count": 9,
     "metadata": {},
     "output_type": "execute_result"
    }
   ],
   "source": [
    "races_df.head()"
   ]
  },
  {
   "cell_type": "markdown",
   "metadata": {},
   "source": [
    "## Added features"
   ]
  },
  {
   "cell_type": "markdown",
   "metadata": {},
   "source": [
    "Let's discuss feature augmentation and feature engineering"
   ]
  },
  {
   "cell_type": "markdown",
   "metadata": {},
   "source": [
    "### Added features (scraping)"
   ]
  },
  {
   "cell_type": "markdown",
   "metadata": {},
   "source": [
    "We decided to add the following features, obtained by scraping the website:\n",
    "\n",
    "For the `cyclists` dataset:\n",
    "- `full_history`: the rider’s points per season history, obtained by reading the *PCS Ranking position per season* table \n",
    "- `points_total`: the rider's points accumulated throughout his career, obtained by summing the values in the aforementioned table\n",
    "- `tot_season_attended`: the number of seasons ran by the cyclist\n",
    "We decided not to use these features for now, because the data they contain comes from many cyclism disciplines, whereas the data at our disposal only includes road races.\n",
    "\n",
    "For the `races` dataset:\n",
    "- `stage_type`: can be RR (Road Race), ITT (Individual Time Trial), TTT (Team Time Trial). Obtained from the stage's webpage"
   ]
  },
  {
   "cell_type": "markdown",
   "metadata": {},
   "source": [
    "The following changes were made, w.r.t. the original `races` dataset:\n",
    "- The column `name` now has a unique identifier for each race. Races with identical `_url` prefix are the same race, but in the original dataset they might have been referred with multiple names\n",
    "- The values in the `points` and `uci_points` column  are now those coming from the website. In the original dataset the (UCI) points were those of the first runner-up \n",
    "- The values in the `cyclist_team` column are now those coming from the website. "
   ]
  },
  {
   "cell_type": "code",
<<<<<<< HEAD
   "execution_count": 10,
=======
   "execution_count": null,
>>>>>>> f9dd889e
   "metadata": {},
   "outputs": [
    {
     "data": {
      "text/html": [
       "<div>\n",
       "<style scoped>\n",
       "    .dataframe tbody tr th:only-of-type {\n",
       "        vertical-align: middle;\n",
       "    }\n",
       "\n",
       "    .dataframe tbody tr th {\n",
       "        vertical-align: top;\n",
       "    }\n",
       "\n",
       "    .dataframe thead th {\n",
       "        text-align: right;\n",
       "    }\n",
       "</style>\n",
       "<table border=\"1\" class=\"dataframe\">\n",
       "  <thead>\n",
       "    <tr style=\"text-align: right;\">\n",
       "      <th></th>\n",
       "      <th>_url</th>\n",
       "      <th>name</th>\n",
       "      <th>birth_year</th>\n",
       "      <th>weight</th>\n",
       "      <th>height</th>\n",
       "      <th>nationality</th>\n",
       "    </tr>\n",
       "  </thead>\n",
       "  <tbody>\n",
       "    <tr>\n",
       "      <th>0</th>\n",
       "      <td>bruno-surra</td>\n",
       "      <td>Bruno Surra</td>\n",
       "      <td>1964.0</td>\n",
       "      <td>NaN</td>\n",
       "      <td>NaN</td>\n",
       "      <td>Italy</td>\n",
       "    </tr>\n",
       "    <tr>\n",
       "      <th>1</th>\n",
       "      <td>gerard-rue</td>\n",
       "      <td>Gérard Rué</td>\n",
       "      <td>1965.0</td>\n",
       "      <td>74.0</td>\n",
       "      <td>182.0</td>\n",
       "      <td>France</td>\n",
       "    </tr>\n",
       "    <tr>\n",
       "      <th>2</th>\n",
       "      <td>jan-maas</td>\n",
       "      <td>Jan Maas</td>\n",
       "      <td>1996.0</td>\n",
       "      <td>69.0</td>\n",
       "      <td>189.0</td>\n",
       "      <td>Netherlands</td>\n",
       "    </tr>\n",
       "    <tr>\n",
       "      <th>3</th>\n",
       "      <td>nathan-van-hooydonck</td>\n",
       "      <td>Nathan Van Hooydonck</td>\n",
       "      <td>1995.0</td>\n",
       "      <td>78.0</td>\n",
       "      <td>192.0</td>\n",
       "      <td>Belgium</td>\n",
       "    </tr>\n",
       "    <tr>\n",
       "      <th>4</th>\n",
       "      <td>jose-felix-parra</td>\n",
       "      <td>José Félix Parra</td>\n",
       "      <td>1997.0</td>\n",
       "      <td>55.0</td>\n",
       "      <td>171.0</td>\n",
       "      <td>Spain</td>\n",
       "    </tr>\n",
       "  </tbody>\n",
       "</table>\n",
       "</div>"
      ],
      "text/plain": [
       "                   _url                  name  birth_year  weight  height  \\\n",
       "0           bruno-surra           Bruno Surra      1964.0     NaN     NaN   \n",
       "1            gerard-rue            Gérard Rué      1965.0    74.0   182.0   \n",
       "2              jan-maas              Jan Maas      1996.0    69.0   189.0   \n",
       "3  nathan-van-hooydonck  Nathan Van Hooydonck      1995.0    78.0   192.0   \n",
       "4      jose-felix-parra      José Félix Parra      1997.0    55.0   171.0   \n",
       "\n",
       "   nationality  \n",
       "0        Italy  \n",
       "1       France  \n",
       "2  Netherlands  \n",
       "3      Belgium  \n",
       "4        Spain  "
      ]
     },
     "execution_count": 10,
     "metadata": {},
     "output_type": "execute_result"
    }
   ],
   "source": [
    "cyclist_df = cyclist_df.drop(columns=['points_total', 'tot_seasons_attended','full_history'], errors='ignore')\n",
    "cyclist_df.head()"
   ]
  },
  {
   "cell_type": "markdown",
   "metadata": {},
   "source": [
    "### Other added features (races)"
   ]
  },
  {
   "cell_type": "markdown",
   "metadata": {},
   "source": [
    "By comparing the values with the website, we noticed that the `date` column includes the date of the competition and the time the cyclist took to complete the race. So we disentangle such values."
   ]
  },
  {
   "cell_type": "code",
<<<<<<< HEAD
   "execution_count": 11,
=======
   "execution_count": null,
>>>>>>> f9dd889e
   "metadata": {},
   "outputs": [],
   "source": [
    "races_df['time'] = races_df['date'].apply(lambda string: string.split(' ')[1])\n",
    "races_df['date'] = races_df['date'].apply(lambda string: string.split(' ')[0])"
   ]
  },
  {
   "cell_type": "markdown",
   "metadata": {},
   "source": [
    "Another feature is the ratio between the vertical meters and the length of the stage, in percentage. This is a \"climb density\", or steepness."
   ]
  },
  {
   "cell_type": "code",
<<<<<<< HEAD
   "execution_count": 12,
=======
   "execution_count": null,
>>>>>>> f9dd889e
   "metadata": {},
   "outputs": [],
   "source": [
    "races_df['steepness'] = 100*races_df['climb_total']/races_df['length']"
   ]
  },
  {
   "cell_type": "markdown",
   "metadata": {},
   "source": [
    "We also add the season in which a race is ran, by looking at the date."
   ]
  },
  {
   "cell_type": "code",
<<<<<<< HEAD
   "execution_count": 13,
=======
   "execution_count": null,
>>>>>>> f9dd889e
   "metadata": {},
   "outputs": [],
   "source": [
    "# 0: winter, 1: spring, 2: summer, 3: fall\n",
    "races_df['season'] = races_df['date'].apply(lambda data: (int(data.split('-')[1])//3)%4)"
   ]
  },
  {
   "cell_type": "markdown",
   "metadata": {},
   "source": [
    "**TODO** Le gare hanno un certo ordine! Sarebbe figo trovarlo..."
   ]
  },
  {
   "cell_type": "markdown",
   "metadata": {},
   "source": [
    "Some competitions are composed of multiple stages, each of which is ran in a different day. One example of this is the Giro d'Italia. Some other are ran in a single stage (that takes a single day), one example being the Ronde van Vlaanedren."
   ]
  },
  {
   "cell_type": "code",
<<<<<<< HEAD
   "execution_count": 14,
=======
   "execution_count": null,
>>>>>>> f9dd889e
   "metadata": {},
   "outputs": [],
   "source": [
    "races_df['is_staged'] = races_df['_url'].apply(lambda race_url: bool(re.match(r\"[a-z0-9-]+/\\d{4}/(prologue|stage-\\d)\",race_url)))"
   ]
  },
  {
   "cell_type": "code",
<<<<<<< HEAD
   "execution_count": 15,
=======
   "execution_count": null,
>>>>>>> f9dd889e
   "metadata": {},
   "outputs": [
    {
     "name": "stdout",
     "output_type": "stream",
     "text": [
      "Non-staged races: ['amstel-gold-race' 'dwars-door-vlaanderen' 'e3-harelbeke' 'gp-montreal'\n",
      " 'gp-quebec' 'il-lombardia' 'la-fleche-wallone' 'liege-bastogne-liege'\n",
      " 'milano-sanremo' 'omloop-het-nieuwsblad' 'paris-roubaix'\n",
      " 'ronde-van-vlaanderen' 'san-sebastian' 'strade-bianche'\n",
      " 'world-championship']\n",
      "\n",
      "Staged races: ['dauphine' 'giro-d-italia' 'gran-camino' 'itzulia-basque-country'\n",
      " 'paris-nice' 'tirreno-adriatico' 'tour-de-france' 'tour-de-romandie'\n",
      " 'tour-de-suisse' 'uae-tour' 'volta-a-catalunya' 'vuelta-a-espana']\n"
     ]
    }
   ],
   "source": [
    "gare_non_tappe = np.unique([gara.split('/')[0] for gara in races_df.loc[races_df['is_staged'] == False,'_url'].unique()])\n",
    "gare_tappe = np.unique([gara.split('/')[0] for gara in races_df.loc[races_df['is_staged'],'_url'].unique()])\n",
    "\n",
    "print(f\"Non-staged races: {gare_non_tappe}\")\n",
    "print()\n",
    "print(f\"Staged races: {gare_tappe}\")"
   ]
  },
  {
   "cell_type": "markdown",
   "metadata": {},
   "source": [
    "Some competitions take place in the same location each year, while others change location each year."
   ]
  },
  {
   "cell_type": "code",
<<<<<<< HEAD
   "execution_count": 16,
=======
   "execution_count": null,
>>>>>>> f9dd889e
   "metadata": {},
   "outputs": [],
   "source": [
    "# Mmm I don't know how to do this... Domain knowledge?"
   ]
  },
  {
   "cell_type": "markdown",
   "metadata": {},
   "source": [
    "Now, we'll try to infer some value regarding the performance of each individual cyclist at a given age. \n",
    "We try to compute an age performance index: it will assign greater values based on the points and the oldness of the cyclist at a given race."
   ]
  },
  {
   "cell_type": "code",
   "execution_count": null,
   "metadata": {},
   "outputs": [],
   "source": [
    "# First, we normalize the scores\n",
    "races_df['norm_points'] = races_df.groupby('race_id')['points'].transform(\n",
    "    lambda x: (x - x.mean()) / x.std()\n",
    ")\n",
    "# Then, we multiply by age\n",
    "races_df['age_performance_index'] = races_df['norm_points'] * races_df['cyclist_age']"
   ]
  },
  {
   "cell_type": "markdown",
   "metadata": {},
   "source": [
    "Now, we are going to do the same process for the `startlist_quality`. By engineering this feature, we may infer a set of points to assign to each race that is more nuanced towards the expertise of the cyclists that will participate in it."
   ]
  },
  {
   "cell_type": "code",
   "execution_count": null,
   "metadata": {},
   "outputs": [],
   "source": [
    "races_df['quality_adjusted_points'] = races_df['norm_points'] * races_df['startlist_quality']"
   ]
  },
  {
   "cell_type": "markdown",
   "metadata": {},
   "source": [
    "Now we'll define a feature to better determine a stamina indicator for each race. We want to take into account any factor that might indicate the need of a better stamina."
   ]
  },
  {
   "cell_type": "code",
   "execution_count": null,
   "metadata": {},
   "outputs": [],
   "source": [
    "races_df['normalized_length'] = races_df['length'] / races_df['length'].max()\n",
    "races_df['normalized_quality'] = races_df['startlist_quality'] / races_df['startlist_quality'].max()\n",
    "races_df['normalized_steepness'] = races_df['steepness'] / races_df['steepness'].max()\n",
    "races_df['profile_adjustment'] = (races_df['profile'] - 1) / 3\n",
    "# if we manage to impute temperature would be great to have it normalized and used here. Maybe normalization should be over a bimodal? Higher on the extremes?\n",
    "# races_df['temperature_impact'] = (races_df['average_temperature'] - 20)**2 / 100 # 20 is the ideal temperature, 100 is 10^2, defines how sensitive the model is to deviations\n",
    "\n",
    "# Apply weights based on factor importance for stamina\n",
    "races_df['stamina_index'] = (\n",
    "    races_df['normalized_length'] * 0.25 +\n",
    "    races_df['normalized_quality'] * 0.25 +\n",
    "    races_df['normalized_steepness'] * 0.25 +\n",
    "    races_df['profile_adjustment'] * 0.25\n",
    "    # + races_df['temperature_impact'] * 0.25\n",
    ")\n"
   ]
  },
  {
   "cell_type": "markdown",
   "metadata": {},
   "source": [
    "### Other added features (cyclists)"
   ]
  },
  {
   "cell_type": "markdown",
   "metadata": {},
   "source": [
    "We add the BMI (body Mass Index) of each cyclist: the ratio between the weight (kilograms) and the height in square meters."
   ]
  },
  {
   "cell_type": "code",
<<<<<<< HEAD
   "execution_count": 17,
=======
   "execution_count": null,
>>>>>>> f9dd889e
   "metadata": {},
   "outputs": [],
   "source": [
    "cyclist_df['bmi'] = cyclist_df['weight']/np.square(cyclist_df['height']/100)"
   ]
  },
  {
   "cell_type": "markdown",
   "metadata": {},
   "source": [
    "Now, let's try to infer an experience level for the cyclists. We should take into account everything, but to have a relaxed yet probably closer-to-the-truth model we'll only take into account the races that the cyclists ran into."
   ]
  },
  {
   "cell_type": "code",
   "execution_count": null,
   "metadata": {},
   "outputs": [],
<<<<<<< HEAD
   "source": []
  },
  {
   "cell_type": "markdown",
   "metadata": {},
   "source": [
    "## Studying the (added?) features"
   ]
  },
  {
   "cell_type": "markdown",
   "metadata": {},
   "source": [
    "Let's do some data understanding with (also) the new features that we discovered!"
   ]
  },
  {
   "cell_type": "markdown",
   "metadata": {},
   "source": [
    "### `length` vs `stage_type`"
   ]
  },
  {
   "cell_type": "markdown",
   "metadata": {},
   "source": [
    "Thanks to the domain experts (prof. Setzu) we know that a stage can simply be a road race (RR) or can be a individual time trial (ITT) stage. Furthermore:\n",
    "- All staged races (e.g. Tour de France) have at least one stage that is ITT\n",
    "- A ITT differs from a RR for the fact that in the latter all cyclists start at the same time all together, while in a ITT the cyclists start cycling one after the other\n",
    "- Typically ITTs are shorter"
   ]
  },
  {
   "cell_type": "markdown",
   "metadata": {},
   "source": [
    "Let's try to see how the `stage_type` compares with the `delta`"
   ]
  },
  {
   "cell_type": "code",
   "execution_count": 41,
   "metadata": {},
   "outputs": [
    {
     "data": {
      "image/png": "iVBORw0KGgoAAAANSUhEUgAABdIAAAHvCAYAAABQXS3HAAAAOXRFWHRTb2Z0d2FyZQBNYXRwbG90bGliIHZlcnNpb24zLjkuMiwgaHR0cHM6Ly9tYXRwbG90bGliLm9yZy8hTgPZAAAACXBIWXMAAA9hAAAPYQGoP6dpAADo10lEQVR4nOzdd1gUV9sG8Hspu3QQEAGlWFHEXhBRwYpdo4kFQ8BeMMZoNFFji7EkUWMvsXdN7L2LHcUaFVtUxIJiRyzU8/3ht/sy7LIsSFnl/l2Xl+zMmTPPnJ2ZnX32zBmZEEKAiIiIiIiIiIiIiIg0MsjvAIiIiIiIiIiIiIiI9BkT6UREREREREREREREWjCRTkRERERERERERESkBRPpRERERERERERERERaMJFORERERERERERERKQFE+lERERERERERERERFowkU5EREREREREREREpAUT6UREREREREREREREWjCRTkRERERERERERESkBRPpRERERJ+QsLAwyGQyyb+oqKj8DivXLF26VG17iYiIiIiI8ppRfgdAREREBYu/vz8OHz4smSaEyKdo9MO0adPw8uVL1Wt/f3/4+/vnWzxE+ujly5eYNm2aZFpISAjc3d3zJR59FBYWhrCwMNVrGxsbDBw4MN/iISIiIvqcMJFORERElM+mTZuGu3fvSqYxkU4k9fLlS4wdO1Yyzd/fn4n0NMLCwiRt5ObmxkQ6ERERUQ7h0C5ERERERERERERERFowkU5EREREREREREREpAUT6URERPRJioqKwrBhw+Dt7Q17e3vI5XLY2dmhdu3aGDduHJ49e5bhsukfXrl06VK8f/8ev//+O6pUqQILCwtYWlqidu3aWLVqldY4Xr58iR9//BGlS5eGiYkJihQpgi+++ALHjx8HALi7u0vWNWbMGLU40g/rMnbs2Cw/YPPp06cYMmSIKg57e3u0bt0ap06dynTZ9C5evKi2/kuXLmksu2TJEkk5KysrvHnzBgAQHx+PJUuW4Ntvv0W9evVQunRp2NnZwdjYGNbW1vDw8ECnTp2wadOmjxonX1sbK40ZM0ZSRttwILGxsfj111/h5+cHBwcHyOVyFCpUCFWrVsWPP/6I+/fvZ7hscnIyli5dilatWsHNzQ1mZmaQy+VwcnJCxYoV0blzZ/z555+4cOGCztuXlJSEIkWKSOKfNWuWxrJ37txRe++OHDmimv/ixQtMmDAB9erVQ5EiRaBQKGBmZgY3NzfUrFkTvXr1wsKFC7Vu48d68OABRowYgVq1aqmOXUtLSxQvXhy+vr749ttvsWLFCtUxrHzAbvHixdXqql+/vmRb0w6JFBsbi/nz56N3797w8fFByZIlYWNjA2NjY9jY2KBChQro2rUrDhw4kGnMp06dQrt27VC4cGGYmpqidOnS+OGHH/D8+fMsPQD4/fv3WLhwIVq3bg0XFxeYmprCwsICZcqUQffu3XH69OlstWlISAhkMpna0Dd3797VeL4bN26cZFqpUqUyPAZbtmwpKRsYGKi23vTtv3v3bjRv3lzVXuXKlcOoUaNU54aMxMXFYdq0aQgICICTkxMUCgWsrKzg5eWF/v3749q1a9lqHyIiIqIcIYiIiIjykJ+fnwAg+ZcVqamp4tdffxVGRkZq9aT9Z2NjI7Zt26axjvRlx44dK8qVK5dhXaNHj9ZYz3///SdcXV01LmNgYCCmTZsm3NzcMqxLW/wZtdGhQ4fU5q1bt07Y29trXE4ul4s9e/ZkqY2FEKJq1aqSen766SeN5Ro1aiQp16NHD9W88+fP67x9/v7+Ii4uTq3+JUuWZLq/aGtjpdGjR0vKuLm5adyeRYsWCTMzM62xKhQKsXDhQrVl3717J3x9fXXa3oCAgAxaXrNBgwZJlq9Vq5bGcr/++qukXOnSpVXzrl+/LpycnHSKb+LEiVmKT1fHjx8XVlZWOsWwZs0aIYTmfT6jf35+fqp1bdq0SeflOnbsKJKSkjTGPG/ePGFgYKBxOScnJzFv3jy16Xfu3FGr5+TJk2r7qqZ/ffr0EYmJiVlq1+DgYJ23dcmSJeLx48dCoVBIpu/bt0+t3hcvXgi5XC4pt3///gzX6+fnJwYPHpzhuj08PMSDBw80bsO2bduEnZ2d1tgNDAzEL7/8kqW2ISIiIsop7JFOREREn5QRI0bg559/RnJystZyL1++xBdffIFDhw5lWueYMWNw9erVDOePGzcON27ckExLSEhAmzZtEB0drXGZ1NRUDBw4EA8ePMh0/R/r66+/xtOnTzXOS0xMRK9evZCSkpKlOrt16yZ5vWbNGrUeq48fP1Zr3/TL6SosLAz9+vXL1rI55a+//kL37t3x9u1breUSEhLQo0cPrFixQjJ99uzZqjsRclr37t0lr8PDw3Hnzh21cmvWrJG87tq1q+rvwYMHIyYmJlfi01Xv3r0RFxeXrzFosm7dOrXe3ABw5MgR9OvXD6mpqRqXi4mJwbfffptp/efPn0ejRo3U7j7RZN68eejTp0/mQX8EBwcHdOzYUTJtwYIFauU2b96MxMRE1Wt3d3c0aNAgw3pPnDiBKVOmZDj/+vXr+Oqrr9Tac9euXWjbtq3WO4mAD+fVUaNGYdy4cVrLEREREeUGJtKJiIjok3H+/HlMmjRJMi0wMBCHDh3CtWvXsGfPHtStW1c1Lzk5GT169EBSUpLWeoUQqFatGvbt24cLFy4gNDRUMj81NRXr1q2TTFu4cCGuXLkimebj44NDhw7h6tWrmD59OhQKhdaE/507d3Dnzh0ULVpUMv27775TzVP+0yYpKQmBgYGIiIjA8ePH4efnJ5l/9+5dnDhxQmsd6XXp0gUmJiZa61i3bp0kQV+uXDn4+PioXstkMlSqVAkjRozA5s2bcfz4cVy/fh3//vsvtm7dilatWknqW716dZ788KBJTEwMBg4cKJnWtGlT7Nq1C9euXUNYWBjatm0rmf/tt9/ixYsXqteHDx+WzA8MDMSJEydw8+ZNXLx4EZs3b8bPP/8Mb29vGBhk7TLc09MT3t7ekmmrV6+WvP73338l+6ShoSGCg4MzjG/ChAk4f/48bt68iYiICKxatQqhoaEoWbJklmLT1fPnz3H58mXVa4VCgTlz5uDSpUu4ceMGTp48iSVLlqBHjx5wdnZWlatVqxbu3LmDo0ePqtW5Zs0ayXGydu1a1TxDQ0PUqlUL48ePx9atWxEeHo4bN27gwoUL+Oeff+Dr6yupa/r06ZKkMQD88MMPaknfH3/8EZcuXcKpU6fw5Zdf6nR+6d69u2RYEw8PD6xatQqXL1/GmTNnMGzYMMkQTosXL8bBgwe11pvW5MmTcefOHXz33XeS6UWLFlU7l3z55ZcAoFZ28+bNePLkiWRa+vNe165dtQ41lZSUBEtLS8ybNw8XL17Eli1bULZsWUmZEydOYP369arX7969Q/fu3SXnEm9vb2zatAlXr17FyZMn0aNHD0kdY8eOVftxk4iIiCjX5XOPeCIiIipgPmZol+7du0uWa9GihVqZ+Ph4YWJiIimXfoiX9Ou3sLAQT58+lZQpX768pMyXX34pme/t7S2Zb2VlJV68eCEp89tvv6mtS9OwI7oMTaKkaZgLHx8fkZqaqioTGxurVmbWrFkZ1pmRzp07S+ro16+f1jb4448/slR/cnKysLa2ltSxdu1aSZm8Gtpl3LhxkvkVKlQQKSkpavGmX9fMmTNV85s1ayaZFx4enuG2axrGJjPz58+X1O/p6SmZ/+OPP2o9PkxNTSX7a0JCQo7Gl5nHjx9L4itXrpxkv00rJSVFxMfHS6bduXNHbV84dOhQtuN5+vSpWn1p37OrV6+qzQ8KClKLM/25ApAO7XL06FHJPGNjY3H//n21eL7++mtJufbt22d5m3Qdwkgp/VBEv//+u2res2fPhLGxsWRYlbt370qW1zSkzMaNGyVlHj58qDaMTMuWLVXzV6xYIZlXuHBh8ebNG7VY69SpIyk3ePDgLLcPERER0cdgj3QiIiL6ZKTvUbtjxw61B+lZWFjg/fv3knJpH7aoSadOnWBnZyeZlr4XZdqex0lJSTh37pxk/pdffgkbGxvJtJ49e2pdb04JDQ2V9BItXLiw2vakjV9X6Ydp+eeff1Q97G/fvi15kKmxsTG++eYbtTpevXqFadOmoVmzZihevDgsLCxgYGAAmUwGIyMjvHr1SlI+Nx9yqU36fevSpUswNDSU7FtGRkZqQ3Ok3beqVasmmdeiRQt88803mDhxIjZs2IBr166phsextLTMcoydOnWCmZmZ6nVkZCQuXrwI4EOv57S9sQH14WDSxhcXF4cKFSqgX79+mDZtGnbt2iW5GyA78WXGwcEBLi4uqtdXr15FtWrV8N1332H27NnYv3+/qke0gYEBzM3NP3qdjx49wvjx49GwYUO4uLjA3Nxctf/Z29urlU+7/2l6UG/6Y9rAwCDT4YzS71tJSUkoVqyY2rlr5cqVknKZnbdywoABAySvFy5cqPp748aNkt72jRo1gqurq9b6bG1t0aZNG8k0JycnNGvWTDItPDxc9Xf69nny5AnMzc3V2ufYsWOScnnRPkRERERpGeV3AERERES6yu6wH5mNC50+aQ4Apqamktdph2h5/vy52nAOmobDKFSoEGxsbPDy5cssRJt1WY1fVw0bNoS7uzuioqIAfEhw7du3D82aNVMbVqRly5ZwcHCQTDt16hRatWqlNlyENvHx8VmOMyfkxL713XffYc2aNbh16xYA4NmzZ2rjqNvZ2aFjx44YOXIkHB0ds7QuKysrtG/fXlLn6tWrUalSJRw/flyS5HdwcEDLli0ly0+aNAmNGzfGu3fvAAA3btxQGx6jdOnS6N69OwYOHAiFQpGl+HQxdepUdOrUSTWMx/nz53H+/HlJmUqVKqFv377o2bNnlofASWvbtm3o3LmzZEiVzKTd/x49eqQ2X9NxntlQONndt54+fYrk5GQYGeXeV7Z27drBxcUF9+7dA/BhnwgLC4O/vz/+/vtvSdn0P8xo4ubmpvE9K168uOR12m3LrfM6ERERUU5jj3QiIiL67CkThxlJ33sb+DC+ckZEuoduAtA6bnBuy2r8upLJZAgJCZFMW7VqFQD1h1qm75WblJSEDh06ZCmJDmhu26zS9GDVjB7G+rHS7lv29vY4d+4cxo0bh0qVKmncJ549e4Y5c+agZs2a2fqBJX0yU/kQ2PTvR1BQEIyNjSXTfH198e+//6Jfv35wc3PTWP/Nmzfx008/4auvvspybLr48ssvERERgeDgYBQpUkRjmYsXL6JPnz5qY9ZnxdOnT9GlS5csJdEB6f6X38e5EELt7pqcZmRkhL59+0qmLViwAE+fPpU8SNjOzk6tp7kmGbVPbrRlZud1IiIiopzGHulERET0yXB2dlb19gU+PPhu1KhRmS6XE0NEpGVnZwdjY2NJr3Rlr+20Xrx4keu90XNb165d8csvv6geuLhlyxacPHkSkZGRqjKahm44ceIEoqOjJdPatWuH0NBQFCtWDHK5HABQo0aNj05yp++x+/btW7UymT2Y0NnZGVevXlW9bty4Mf76669M152+17aVlRV+/vln/Pzzz3j37h1u3ryJ//77D2fPnsWsWbMQFxcHALh37x6WLVum9sDHzPj5+aFUqVL477//VPUcOnQI//zzj6RcRsONlCpVCrNnz8bs2bPx/Plz3Lx5Ezdv3kRYWBgWL16sSnhu27YNFy9eRKVKlbIUny6qVKmCpUuXAgAeP36M//77Dzdu3MCOHTuwYcMGVbk5c+ZgzJgxsLW1zfI6duzYgdevX0um9erVC0FBQXB0dISRkRESEhI03s2h5OTkpDYtKipKbXrac5ImaR+cCgDW1tY4d+6cTr3tc/rcpUmvXr3wyy+/qJL2GzZsQPny5SV3sXTp0kWnOxSioqKQmpqqtm3pz4/29vaqH/vSt0+5cuWwc+fOTNeVEz8WEhEREWUFe6QTERHRJ8Pf31/yeu/evTA3N4e7u7vGf46OjggLC0PhwoVzNA5jY2NUrVpVMm39+vVqvV8XLFigU33KpLKSPvW0dHV1RYMGDVSv4+Pj1ZK0wcHBakktTcM1LFy4EA0aNECZMmXg7u6Op0+f5khP8fRj06dNiAPA9evXceDAAa11pN+3Tpw4gaSkpAz3LRcXF5w9e1aSXHz06JGk562pqSkqVqyIdu3aYfz48ejatavWOHWV/i6B0NBQSc//WrVqwdPTU225hw8fSl7b2trC29sbX3/9NRYuXIiKFStqjS/9mNXKZHhWpI+hSJEi8PX1RdeuXbF+/XpYW1ur5qWkpEh+AEl/nAAZHyvp9z8rKyvMnz8fderUQalSpeDu7o5Lly5pjdXb21tt2rJlyySvU1NTsXjxYq31pN+3Xr16hVOnTmW4b7m7u+PRo0d48eJFlnttZ+dcYmdnhy5duqheJyQkYMyYMZIyugzrAnwY9mrz5s2SaTExMdi1a5dkWtq2Td8+165dw8OHDzNsGzc3N9y8eVNteC0iIiKi3MYe6URERJTvNPXmTsvZ2RlyuRx9+/aV9Jp98OABfH19MWTIEFStWhVWVlZ4/vw5rly5grCwMGzbtg0vX75USzzmhG+++UbyMMLnz5+jYcOGGDt2LNzc3LB3716MHj1ap7oKFy6Mmzdvql5v2rQJLVu2VD2Q0MLCQuODEfNK9+7dsX//ftXra9euSeZr6v2s6ceLoUOHom/fvjA2NsaxY8fUknXZVbFiRZw9e1b1evfu3Rg7dizat2+PO3fuYNCgQaoe9Rnp2rUrJkyYoEo8vnnzBv7+/vjhhx9Qu3Zt2Nra4tWrV7h27RqOHj2KrVu34tGjR7hz546qx/TkyZOxfv16tGrVCj4+PihdujRsbGyQmJiIc+fOqQ2/YmFhka3tDQkJwejRo1VD2KR/PzJKeiqH5mjWrBmqVasGd3d3WFhYIC4uDjt37sTly5dzJD5tKleujHLlyiEgIACVK1eGi4sLzMzM8Pz5c6xZs0bt4bNpY7C1tYWBgYHkvZw3bx6cnZ1VCXh7e3tYWFio7X9xcXEYMWIEOnXqhOTkZOzduxfjx4/XGmvZsmVRo0YNREREqKb99ddfsLKyQocOHSCEwO+//44rV65orcfX1xeVKlVSPRgW+HDMnD17Fq1atYKzszPevXuneoDv1q1bERkZiSVLlqBKlSpa604v/XbHxsZi/vz5qF+/virJ7u7urrbcgAEDsGjRItXrtEnq6tWrq/3Iok3Xrl3x5MkT1K5dG1FRURg6dCgSEhIkZYKCglR/t2vXDkOGDFGNSS+EQIsWLfD999+jYcOGcHBwQHx8PG7evImTJ09i8+bNiIqKwqFDh1CiRAmd4yIiIiL6aIKIiIgoD/n5+QkAWfp3/vx51fI//vhjlpdPL/38JUuWqJUJDg6WlPHz85PMf//+vShfvrzW9RoYGAi5XC6ZNnr0aLV1DR48WGs9wcHBqrKHDh1Sm3/nzh21Ot3c3DJdr67ev38vChUqpDG2unXralzm7du3onDhwlq3y8LCQlhaWmqNc8mSJZm+n/v27ct0H5DJZJLXbm5uavXMnTs3y/tW2rbP7H1M/+/gwYPZfk+aNWumsU5zc3MRFxencZlq1arpHJulpaV49eqVZHldjpvM2NnZ6RxD8eLFRUpKSpa2QRnT/fv3hUKh0FrWyckp0206fPiw2r6T/p+pqWmmx+SZM2eEubl5lvaP7LTvpUuXMq03Ixmdm+fMmZPhMunPk2ZmZpmuv1atWiI5OVlSz7Zt24ShoWGW2ufQoUNZbh8iIiKij8GhXYiIiOiTMnHiRPz6669q42JnpFixYrkSh0KhwJYtW+Di4qJxvqGhIebPnw8HBwe15dLr378/rKysciXOnKBQKBAYGKhxXka9n01NTbFo0SK1B16mnb927dpsjX+dXqNGjfDNN99kOL9WrVro379/pvX06dMHixYt0nlcant7e5iamuocZ1rDhg1D/fr1s7UskPEY6F999RUsLS2zXS/w4b1ZsWJFvu6Ttra2WL16tdpY28OHD9dp+aJFi+LPP//McGgUW1tbbN26NdN66tWrhzlz5mQ4nrmbmxtmzJihNj39cV6tWjXs378fxYsX1yH6D8tnZ0gqLy8vtG7dOsvLAdA4Xr+pqWmGx74mNWrUwC+//JJhu5cuXRr//POP2lBQLVu2xObNm3W+88bS0lJtSCciIiKi3MZEOhEREX1SZDIZRowYgVu3bmHkyJGoU6cOChcuDGNjY5iYmKBYsWJo2LAhhg8fjsOHD+Pu3bu5FkvJkiVx8eJFDBkyBCVLloRcLoeDgwO++OILHD9+HF9//bXamNDpE+vAh6EWwsPDERgYiKJFi2aYfM5PmhLmlpaW+OqrrzJcplWrVggPD8eXX36peo+KFi2Kr7/+GmfOnEGLFi1yLL4lS5Zg5syZqFy5MkxNTWFhYYGaNWti1qxZOHr0qM4J+27duiEqKgqTJk1Cw4YN4ejoCIVCAblcDkdHR9StWxeDBg3Crl278PDhQxQpUkS17LBhw7BhwwYMGjQIdevWRalSpWBlZQVDQ0NYWVmhYsWK6N27N8LDwzFhwoSP2t7WrVtrTDpmlGAHgHXr1mHx4sXo3r07atSoAVdXV5iamsLY2Bj29vbw8fHBiBEjcP36ddUwMDnt8OHDmDt3Lrp06YKqVauiWLFiqvYtUqQI/Pz8MH78eNy4cQO1atVSW75du3bYuXMnmjRpAjs7O60P7Ozbty/279+PZs2awcbGBnK5HG5ubujTpw8uXryI6tWr6xRznz59cOLECbRp0wZ2dnZQKBQoXbo0hg4diosXL6oNGySTyTS+N7Vq1cLVq1exbNkytGvXDm5ubjAzM4ORkRFsbW1RrVo1dO/eHatWrcLjx4+zfXz8/fffGDt2LCpUqAAzMzOdl2vdurXasC/t27eXjFuvi5EjR2L//v1o0aIF7O3toVAoUKZMGYwYMQLnzp3L8MfNli1b4vbt25g1axZatGiBokWLwsTEBMbGxihcuDBq1aqF0NBQbNy4EY8fP0blypWzFBcRERHRx5IJkeaJSERERESUY1auXCkZCxgArly5ovFBkET0aWrcuLHkGQI1atTA6dOn8zGi7GvYsCEOHjyoen3w4EGtd06EhIRIHsDq5+eHsLCw3AyRiIiIKN+wRzoRERFRNi1atAh9+/ZFWFiY6iGVABAfH4/ly5erDSfi7e3NJDrRJ6ZTp06YMmUKrl+/jrR9kO7cuYPevXtLkuiA9rsC9NnmzZtx6NAh1euyZcvC398//wIiIiIi0jO6DS5KRERERGpev36NefPmYd68eTAwMICtrS1kMhmePXumNtyDpaUl5s2bl0+RElF2Xbt2DevWrcMPP/wAExMT2NjY4O3bt4iLi1MrW79+ffTs2TMfosyeGTNmYMaMGXj58iWePXsmmTdq1KgMxzonIiIiKoiYSCciIiLKAampqXj69KnGeWXKlMGKFSs4pi/RJ+79+/d49OiRxnldunTBvHnz1B6kqc+eP3+OW7duqU3v3LkzOnfunA8REREREekvJtKJiIiIsunLL78E8OEBilevXsWTJ0/w6tUrWFhYwNHREdWqVUObNm3Qtm1byOXyfI6WiLJj+vTp2LVrF44fP4779+8jNjYWycnJsLKyQunSpeHj44OgoKBP/ocya2trlC5dGr1790bXrl3zOxwiIiIivcOHjRIRERERERERERERacGHjRIRERERERERERERacFEOhERERERERERERGRFkykExERERERERERERFpwUQ6EREREREREREREZEWTKQTEREREREREREREWnBRDoRERERERERERERkRZMpBMRERERERERERERacFEOhERERERERERERGRFkykExERERERERERERFpwUQ6EREREREREREREZEWTKQTEREREREREREREWnBRDoRERERERERERERkRZMpBMRERERERERERERacFEOhERERERERERERGRFkykExERERERERERERFpwUQ6EREREREREREREZEWTKQTEREREREREREREWnBRDoRERERERERERERkRZMpBMRERERERERERERacFEOuWIsLAwyGQyjBkzJl/W7+7uDnd3d8m0MWPGQCaTISwsLF9iioqKgkwmQ0hISL6sPye8evUK/fv3h5ubG4yMjCCTyRAVFZVh+fzeD3JKSEhIptuqD/z9/SGTyfI7jGzZvXs3atWqBWtra707TjS9/9r2bW3bsnLlSlSuXBkWFhafxbFBRET0ufpUrv+UHj58iK+//hpFixaFgYFBpteES5cuhUwmw9KlS/MmwFzyqVz/avp++qnQ5+tXTe+/tn1b27b8+eefKFeuHExNTT+LY4OI8gYT6aSiTPym/WdmZgZnZ2c0bNgQo0aNwq1bt3Jl3Z/KBVF6n/IFki6GDBmC2bNno3Llyhg+fDhGjx4NGxub/A7ro30uCf9P1Z07d9C2bVtER0ejR48eGD16NNq2bZvfYWWLtm05ceIEgoKC8PbtW4SGhmL06NHw9/fP13izI7d/FPxcjsfPZTuIiLJD0/cImUwGc3NzVKxYEWPHjkV8fHx+h5nr8vKzICQkBKtXr0b9+vUxcuRIjB49OtfXmRc+l4T/p+pzuX4FtG/L6tWrMWjQIJiZmeH777/H6NGjUbly5XyNNzty+5zzuRyPn8t2kH4wyu8ASP+ULFkSX3/9NQAgISEBsbGxOH36NMaNG4cJEyZg6NChGD9+vCTxXbNmTVy9ehX29vb5EvOBAwfyZb3aFC1aFFevXoW1tXV+h5JtO3fuhIeHB7Zs2ZLfodBn5MCBA0hISMDUqVPRqVOn/A5HJxmd47Rty86dOwEAy5cvR61atfIsViIiovyS9nuEEAJPnjzBrl27MGbMGOzZswdHjx6FoaFhPkf56UtMTMSBAwfQpEkTrFy5Mr/Doc/Ip3j9+sUXX6BWrVpwcnKSTNe2Lcp5O3bsgKOjY94ESkSfBSbSSU2pUqU0/qJ59OhRfPPNN5g4cSIMDQ0xbtw41TwzMzOULVs2D6OUKlmyZL6tOyPGxsb52iY54eHDh6hXr15+h0GfmYcPHwLAJ3XRmtE5Ttu2fIrbSURE9DE0fY9ISEiAj48PTp48iSNHjqB+/fr5E9xn5NGjR0hNTeU1BuW4T/H61draWmPnNV6nE1GuEET/786dOwKACAgIyLDM9evXhUKhEHK5XERHR6umHzp0SAAQo0ePlpS/ceOGCAkJEe7u7kKhUAg7OztRpUoVMWjQIFUZABr/BQcHS+IKDg4WV69eFV988YWws7MTAMSdO3eEEEK4ubkJNzc3ybpHjx4tAIhDhw6Jv/76S3h6egqFQiFcXFzETz/9JN69eycpn9E2pI8h7WtN/5TLp18mrbt374pu3boJZ2dnYWxsLIoWLSq6desmaVMlPz8/AUAkJSWJX375Rbi7uwu5XC5Kly4tZs+erf4maZGUlCSmTp0qKlasKExMTISVlZXw9/cX27dvl5QLDg7W+p5kRFsbPn78WAwcOFCULFlSyOVyYWdnJ9q1aycuXbqkVlb5fsbHx4vvv/9eODs7C7lcLipUqCD++ecfjeu+c+eO6NChgyhUqJAwNzcX9erVE4cPH5bsB0L8b7/Q9E+5Pym3/86dO2L27NmibNmyQqFQCFdXVzFmzBiRkpKSaVsfPnxYABDdunXTOP/evXvCwMBANGjQQDXtzJkzIjQ0VJQvX15YWVkJExMT4eXlJSZOnCgSExPV6lDuG2ml3960lixZIgCIJUuWqM27ePGi6Nixo3B0dBTGxsbC1dVV9O/fXzx9+lSt7MGDB0XTpk2Fk5OTkMvlwsnJSfj5+YkFCxZobRNtx42y7YUQ4vjx46J58+aiUKFCQqFQCA8PDzF69Gjx5s0btToBCD8/P3H//n0RHBwsihQpImQymcbtT+/y5cuiRYsWwsLCQlhZWYlmzZqJS5cuSd5/pfT7trZtUbazpn/ZaXNdzoFCCLF582bRoEEDYWNjIxQKhShfvrz4448/RHJysqS+tPvB/v37ha+vrzAzMxO2trbim2++kaxf27Zk1sYpKSliwYIFokaNGqJQoULC1NRUuLm5iTZt2ojDhw8LIXQ7Hq9fvy6GDBkiqlSpImxtbYVCoRClS5cWP/74o3j9+rXGdV+8eFE0a9ZMp/c2q+2nSWbb8c033wgA4vTp0xqXHzJkiAAgNm7cKISQvueXLl0STZs2FVZWVsLS0lK0bNlSXLlyRWM9cXFxYtSoUcLT01OYmJgIa2trERAQII4ePapW9uHDh2LAgAGiVKlSwsTERBQqVEh4eXmJvn37ilevXmW6zUREaWX2PWLQoEECgFi3bp3aPF0+969duybMzc2Fi4uLeP78uWT5yMhI1WfMy5cvJfFk5Tyq7TNi6dKlwtvbW5ibmwtzc3Ph7e0tli5dKimjy2eaNm/evBGjR48WHh4eQqFQiEKFConmzZuL48ePS8opr/8y+g6SEW3Xgbdv3xbdu3cXLi4uQi6XC0dHRxEcHCyioqLUyiqvvWJjY0XXrl1F4cKFhYmJifD29s7w2kDXz+WMvoOkvYbKie9Gy5YtEwDEL7/8onH+sWPH1K7jDx48KLp27SrKlCmj2g+qVasm5s+fr7EOTd9Pte1j2q7hDx8+LFq2bCns7OyEXC4XpUqVEiNGjNB4bbx+/XpRr149UbhwYaFQKESxYsVEQECA2LRpU4btIcT/rnUzu37dtm2b8Pf3V31XqVSpkvjzzz/Vrpd0vX7NyNGjR0W9evVU16gdOnQQ0dHRGr//pN+3tW1LRte26d8rXds87XeEEydOiCZNmghra2tJjKmpqWLRokWidu3awtLSUpiamopq1aqJRYsWqW132v1g3bp1okqVKsLExEQ4OjqKb7/9Vrx9+1atbHbOOe/evROTJ08WFStWFFZWVsLc3FyUKFFCdOrUSfz7779CCN2Ox6x+fxVCiLCwMFG3bl2d3tustp8mmW1HvXr1hJGRkXj48KHG5b/66isBQJw7d04IIX3PDx8+LOrVqyfMzc1FoUKFROfOncW9e/c01pOVfIgueTTKP+yRTllSpkwZdOzYEcuXL8fmzZvx7bffZlj24cOHqFmzJt68eYMWLVqgY8eOiI+Px82bNzFz5kxMmTIFADB69GgsXboUd+/elYztl36Msv/++w+1atVC+fLlERwcjOfPn0Mul2ca85QpUxAWFoaOHTuiZcuW2LlzJyZNmoTz589j165d2Rqb3cbGBqNHj8a0adMAAAMHDlTNy2wMuZs3b6JOnTqIjY1Fq1atUL58eVy5cgWLFy/G9u3bcfz4cZQqVUptuc6dO+PUqVNo1qwZDA0N8ffffyM0NBTGxsbo2bNnpjELIdCxY0ds3LgRZcqUQWhoKN68eYO///4bLVu2xPTp0zFgwAAAQNu2beHu7o6xY8fCzc1NNTZydseNu3XrFvz9/fHgwQM0adIEbdu2RWxsLDZs2IA9e/bgwIED8Pb2liyTlJSEJk2a4Pnz52jXrh3evn2LtWvXokOHDti9ezeaNGmiKvvgwQPUrl0bMTExaN68OSpVqoTr16+jSZMmar2e/P39ERUVhWXLlsHPz0/yfqUf/33IkCEICwtDy5Yt0aRJE2zevBljxoxBYmIixo8fr3Wb69atC3d3d2zYsAGzZ8+GiYmJZP6qVauQmpqKoKAg1bQFCxZg27ZtqFevHpo3b463b98iLCwMw4YNQ0REBDZs2KBLc2fZ1q1b0aFDBxgaGqJ169ZwcXFBZGQkZs2ahT179uDUqVMoVKgQgA+3P7Zq1Qo2NjZo06YNnJyc8OTJE1y4cAGrVq1Cjx49MlyP8rgJCwvD4cOHERwcrHrGgLLtN2zYgE6dOkEul6Njx45wcHDA/v37MXbsWOzduxeHDh2CQqGQ1Pvs2TP4+PjA1tYWHTt2RGJiIqysrLRu8+XLl+Hr64v4+Hi0a9cOpUuXxunTp+Hr64tKlSpl2mbatqVy5coYPXo0Nm/ejIsXL+K7775T27ey0uZK2s6Bw4cPx8SJE1GsWDG0b98eVlZWOHLkCIYMGYJTp07hn3/+UduGbdu2Yfv27WjVqhX69u2LI0eOYPny5bh16xaOHTum2pbvvvsO06dPR6VKlSRj2Wf2fIhhw4bh999/R8mSJREYGAhLS0s8ePAAR48excGDB1GvXj2djseNGzdi0aJFqF+/Pvz9/ZGamorw8HD89ttvOHz4MI4cOQJjY2PVchcvXkTdunXx9u1btGvXDqVKlcLZs2dRp06dDN/b7LRfWpltR+/evbF8+XIsWLAANWrUkCyblJSE5cuXw9HREa1atZLMu337Nnx9fVGzZk3069cPN2/exKZNm3Ds2DGcOHEC5cqVU5V9/vw56tWrhytXrqBu3boICAjAq1evsGXLFtSvXx///POP6v17+/YtfH19ERUVhSZNmuCLL75AYmIibt++jaVLl2Lo0KGZHkNERLpKTExUjeOb/lpS1899Dw8PTJs2DT179kTPnj2xfv16AB96u3fu3BmJiYlYtWqVWq/UrJxHM/L9999j2rRpKFq0KLp37w6ZTIYNGzYgJCQEFy9exNSpUwFk7RozvYSEBDRs2BDh4eGoWrUqBg4ciNjYWKxbtw579+7FunXr0K5dOwAfxkavXLmy2mdzdsexPnXqFAICAvDmzRu0atUKpUqVQlRUFFatWoVdu3bh5MmTKFGihGSZly9fwtfXF1ZWVujSpYsq1oCAAJw9exZeXl6qsln5XG7bti1evnyJLVu2oE2bNlq/e3zMd6N27dqhb9++WLVqFUaOHKk2XzlcTtrr9N9++011LfbFF1/g5cuX2L17N3r37o3r16+rvtvmtHnz5qFfv34oVKgQWrVqhcKFCyMiIgLjx4/HoUOHcOjQIdX14Ny5c9GvXz84OTnhiy++gJ2dHWJiYnD69Gls3rxZ6zOJ3N3dM71+nT59OgYOHAhbW1sEBgbC3Nwc27Ztw/fff4+jR49i/fr1at+ts/Md/sCBA2jWrBkMDAzQsWNHODs748CBA/D19VW7Ps7qtiiv09PnH9Jua1baXOnEiROYMGEC6tevj169eiE6OhrAh+/gX3/9NVavXo0yZcogMDAQcrkc+/btQ/fu3REZGYnJkyerbcPs2bOxa9cutGnTBv7+/ti9ezdmzpyJZ8+eYdWqVQA+7pwTHByMv//+GxUrVkTXrl2hUCgQHR2NQ4cOISAgABUqVNDpeMzq99e9e/eiRYsWMDIyQseOHeHk5ISwsDDUqVNH43ub3fZLK7Pt6N27N44cOYIlS5Zg+PDhknlPnz7Fli1bUK1aNVSpUkUyLzw8HBMnTkSLFi0wYMAAnDt3DmvWrMGxY8cQERGBIkWKqMpmJR+iax6N8lE+J/JJj+jSI10IIRYtWiQAiKCgINU0TT2RZ8yYIQCI6dOnq9Xx5MkTyeuMfn1MGxcAMXLkSI1ltPVINzExEZcvX1ZNT0pKEo0bNxYAxPLly7VuQ/oY0vfI1rTezJZp0KCBAKDWe2H+/PkCgGjYsKFkurJtvL29Jb0Er127JoyMjISHh4fG9ae3fPlyVQ+ShIQE1fR79+4JBwcHYWxsLG7fvi1ZRlleVxm1Ye3atYWRkZHYu3evZPr169eFpaWlqFChgmS6m5ubACDatGkjiXX//v0a99Gvv/5aABB//PGHZHraHgdpe3doe6+F+N+v1sWLF5f8Mv3kyRNhY2MjLC0tJXFlZMSIEQKA+Pvvv9XmVahQQZiamoq4uDjVtKioKLXeHKmpqaJbt24CgDh27JhkXk70SH/69KmwsrISxYoVE3fv3pWUX716tQAg+vfvr5rWrl07AUBcvHhRrX5Nvdc1ySjGuLg4VW/gtPWnpqaKwMBAAUCMGzdOsozy/e3atatOPYeVlG23cuVKyfRhw4Zp7MmR0T6jrb0z6nWU1TbP7By4d+9eAUA0a9ZM0ksmNTVV9OnTRwAQ69evV01X7gdGRkaSfSo5OVn4+/sLAOLkyZNq68/sjpT0bG1tRdGiRdV67qSmpopnz56pXmd2PN6/f1/j8TZ27FiN72GdOnUEALW7V9L22kn7nmS1/TKS2XZ4eXkJS0tLER8fL5m+ceNGAUD8+OOPqmlp3/Off/5ZUl7Ziy7t3SxCCNUxsnjxYsn0R48eCRcXF1G4cGHVnVhbt24VAMT333+vFmdcXJxO5zciorSU562SJUuK0aNHi9GjR4tRo0aJfv36iZIlSwoTExO167TsfO5/+eWXAoD466+/hBBCDBw4UOO5NzvnUU2f20eOHBEARLly5VS93YUQ4uXLl6Js2bICgOSun8w+CzLyyy+/CACiS5cuIjU1VTX94sWLqt7paa8Zs/PZrOk6MDExUbi7uwtLS0tx4cIFSfmjR48KQ0ND0bJlS8l0Zbv269dPcpfmwoULBQDRu3dvSfmsfi5r6zkvRM59N+rSpYsA1O8WS0xMFHZ2dsLFxUXyXqT/niTE/75XGhoaql3T5USP9CtXrggjIyNRpUoVybWTEEJMnDhRABCTJ09WTatataqQy+UiNjZWrX5dr9MzivHWrVvCyMhIODg4SO6iTkhIUL0nK1asUE3X5Tu8JikpKaJEiRJCJpNJjq2054X0338y2me0tXdG+Yestnna3u+aekj/9ddfAoDo3r27SEpKUk1PSEgQrVq1EgDEmTNnVNOV+4G1tbW4du2aavrbt29FmTJlhEwmEw8ePFBbf1bOOS9fvhQymUxUr15d7ftTcnKyePHihep1ZsdjVr6/JicnCzc3N2FgYCDCw8Mly4SEhGh8b7PafhnRth3v378XdnZ2omTJkpJjXgghpk6dKgCIuXPnqqalfc8XLlwoKa/8fpL+rvSs5EOykkej/GEAoixydnYG8OHXOV2YmpqqTcvOQ0kdHR3x888/Z3m5oKAglC9fXvXayMgIEyZMAAAsW7Ysy/V9jHv37uHgwYPw9PRU6ynRs2dPlCtXDgcOHMC9e/fUlp04caKkh6CHhwd8fX1x/fp1vH79OtN1K59Q/fvvv0t+QS9WrBi+//57JCUlqX7dzknnz5/HiRMnEBwcjMaNG0vmlSlTBj179sSlS5dw+fJltWX//PNPSawNGzaEm5sbIiIiVNMSEhLwzz//oEiRIqoe9UrBwcEfNU79yJEjJQ+tsbe3R5s2bfD69Wtcv3490+WVvVjSPwTq4sWLuHTpEtq0aQNLS0vVdDc3N7UHcMlkMoSGhgIA9u/fn+1tycjy5csRFxeHiRMnwtXVVTKvc+fOqFq1KtauXau2nKbj2s7O7qNi2bx5M16+fIlu3bqhYsWKqukymQyTJk2CkZGRxiety+Vy/P777zo/vCw6OhqHDx9GxYoV0aVLF8m84cOHZ9qD42Nlt80zOgfOmjULADB//nyYmZmppivbTSaTYc2aNWrLBQYGwtfXV/Xa0NAQwcHBACA5xj6GXC6HkZH05jeZTAZbW1ud6yhatKjGnkv9+/cHID0u7t69i2PHjqFKlSr48ssvJeWHDh2qcb3Zbb+s6tWrF16/fo1169ZJpi9cuBAymUzj3RyFChXCTz/9JJkWFBQELy8vHDx4UPVZ8fTpU6xbtw4NGzZE165dJeWLFCmCIUOG4MmTJ2rnEE3HsaWlpU53exERaXLr1i2MHTsWY8eOxS+//II5c+bg1q1baNKkCVq0aCEpm53P/QULFsDFxQUDBw7EjBkzMH36dNSuXVtjr2JA9/NoRpTrHzNmjKS3u7W1taonq6Zrk6xaunQpjI2NVZ87ShUrVkRISAhevHiBLVu2fPR60tu+fTuioqIwdOhQtd7hderUQZs2bbBz507ExcVJ5pmbm+O3336DgcH/0gnBwcEwMjKSXENk53NZVx/73Uj5UNz01+k7d+7Es2fP0KVLF8l7Ubx4cbU6jIyM0KdPH6SkpODQoUPZ3ZQMzZ8/H8nJyZgxY4ZaWw0dOhSFCxdWu0YxNjaW3Kmn9LHX6atWrUJycjIGDx4MFxcX1XS5XI5JkyYB0HwsZPU7/LFjx3D79m20bNkSderUUU2XyWSYMGFCrj+sODttDgBVqlRBt27d1KbPmjUL5ubmmDVrluSaWC6Xq+5w1lTfd999Bw8PD9VrU1NTdO7cGUIInD17NtvbB3xoSyEEFAqFWnsaGhpm6btQVr6/Hjt2DHfv3kWbNm3U7kYfN26cxvc2u+2XFQqFAsHBwbh165bacbxo0SKYmZkhMDBQbTkPDw+193zIkCGqfSQxMRFA9vMhOZVHo5zHoV0oy4QQOpVr2bIlfvrpJ4SGhmLfvn1o2rQp6tSpgzJlymRrvZUqVcrWl/u6deuqTatevTpMTU1x4cKFbMWSXefPnwcA+Pn5qd32JpPJUK9ePVy9ehUXL16UXKAAQNWqVdXqK1asGIAPt1emTchmtG5TU1PUrFlTbZ7yNrDcaI/w8HAAHx6KpOkhtteuXVP9n/Y2UBsbG40XrMWKFcPJkydVr69fv46EhARUr15dbf+QyWTw8fFRrSOrMmvzzHh4eKB69erYtWsXnj9/rroYW7FiBQDp7aLAh1ufZ82ahbVr1+LatWuIj4+XHG/Kh+LkJOX7Ex4ejv/++09t/vv37/H06VM8ffoU9vb26NChAzZu3Ahvb2907twZDRo0QN26deHg4PDRsSiPD023Jru4uKBkyZKqL0dp9/fixYtn6aLi4sWLACC5OFeysLBA5cqVERYWlrXgsyCrba6U0TkwPDwc5ubmWLRokcb1mZqaajwGPnb/zkyHDh0wb948eHl5oWPHjvDz84OPjw/Mzc2zVI8QAkuWLMHSpUtx+fJlvHr1Cqmpqar5aY8L5Xtbu3ZttXrMzMxQqVIltQvk7LZfVgUFBeHHH3/EwoULVRfdDx48wJ49e+Dn56dxSK8qVaqotZdMJkOdOnVw+fJl1WdFREQEUlJS8P79e43n2Zs3bwL4cJ5t2bIl6tWrB0dHR0ycOBEXLlxAixYtUKdOHVSoUCFbw50RESkFBARg9+7dqtexsbE4cOAABgwYgNq1a+PUqVOq7wLZ+dy3sbHBqlWrUL9+fXz33XewtrbGqlWrMkyu6XoezYi2GHPq+jkuLg63b99GuXLlVJ/D6dczf/58XLhwQZX8zSnKa5Jr165p/PxQPtT0xo0bqF69ump66dKlYWFhISlrZGSEIkWKSK4hsvO5rKuP/W7UuHFjODo6Yu3atZg6dapqH8roOv3169eYPHkyNm/ejFu3buHNmzeS+bl5nb57926NHWqMjY0l1ygdOnTATz/9BC8vL3Tq1An+/v6oU6dOjnQS0XYs1KpVK8Pv1ln9Dq/cZzR9h3dzc4OLiwuioqJ0ri+rstrmSpq+Y799+xaXLl2Cs7Oz6seGtJKSkgAgz6/Trays0LRpU+zevRtVq1bFl19+ibp168Lb2zvL+ZasfH/Vdj4oVqwYXF1dcefOHdW0j2m/rOrVqxemTp2KhQsXokGDBgA+7AtXrlxBSEiIxiEPfX191a6bTU1NUa1aNezevRs3btyAl5dXlvMhOZ1Ho5zHRDplWUxMDACgcOHCWssVL14cJ0+exNixY7Fr1y7VGLMeHh4YN24cvvrqqyytN+0YU1mRUYLPwcEBDx48yFad2aXszZHRtiifGv7q1Su1eZqeRK78VTYlJUWndWf0RUHbej/W8+fPAXwYW3vHjh0Zlkt/Mappe4EP25w2iaZs04z2x+zuNxnFkJU2Bz5chJ85cwZ///03+vTpg9TUVKxZswYODg6Scd4B4Msvv8S2bdtUzyJwcHCAsbExXr58ienTpyMhISHb25IR5fsze/ZsreXevHkDe3t7dOzYEcbGxpg2bRrmz5+POXPmQCaTwd/fH1OnTs32OPqAbsfH9evXERcXJ/lylNX3WLmfZ3Ru+Jh9RhdZbfPM4nr+/DmSk5MxduxYrXWllxP7tzYzZsxAiRIlsHTpUvz666/49ddfYWJigg4dOmDKlCk6//gxYMAAzJo1Cy4uLmjdujWcnJxU4+SPHTtWclxk53yQ3fbLKhsbG3To0AHLli1DZGQkPD09sWTJEqSkpGQ4lmtm+6hyX1buU8ePH8fx48czjEG5HdbW1jh58iRGjx6Nbdu2YefOnQA+fIkZNmwY+vXrl72NJCJKx8HBAZ07d8a7d+/QvXt3TJo0CYsXLwaQ/c/96tWro1ixYrh79y5atGih9Zkdup5HMxIXFwcDAwONnytFihSBgYHBR18/f8z3g4+l/PzI7K7UrFynp72G0OfrdENDQ3Tu3Bl//vmnKln16tUr7NixA1WrVoWnp6eqbGJiIvz9/XHu3DlUqVIFQUFBsLOzg5GRkWqM6ty8Ts/s2UxKQ4cOhZ2dHebNm4epU6diypQpMDIyQvPmzTFt2jSNnZR0ldl+mtF369y4Ts/NRHpW21xJ03a+ePECQgg8ePBA767T169fjwkTJmDNmjUYMWIEgA93JXbr1g0TJkyQ3KWpTVa+v+pyPkibSP+Y9ssqDw8P+Pn5YePGjaoOcAsXLgSAHLtO1zUfktN5NMp5HNqFskzZUzP9A9M0qVixIjZs2IDnz5/j5MmTGDVqFB4/foyOHTtq/bKvSXZ7ycXGxmY4Pe0HlPLWxOTkZLWyOXXhqvwl8/HjxxrnK6fnxkPerKys8m29ADBz5kwIITL8pxxSIrv1P3nyROP8jLY5r3Tq1AlGRkaq20YPHjyIhw8fonPnzpLb0yIiIrBt2zYEBAQgMjISCxYswPjx4zFmzBh06tRJ5/VldT9Wtt+lS5e0vj9ubm6qZdq1a4cjR47g+fPn2LVrF3r06IHDhw8jICDgo3pIZPf4yOq5QXncZ3RuyO19JjttDmS8nVZWVrCzs9NaV9qL0rxibGyMIUOG4MqVK3jw4AFWr16NunXrYvny5WpD6mQkNjYWs2fPRsWKFXHt2jUsXboUEydOxJgxY9CnTx+18tk5H+Rl+/Xu3RvAh+FclD3tbW1tVQ+QSy+zfVS5Lyu3e/DgwVq3I+0Dvd3d3bFs2TI8efIE58+fx2+//QYhBEJDQ3NkKBsiorSUvTXPnTunmpbdz/3Bgwfj7t27sLOzw5o1a7B3794M16vreTQjVlZWSE1N1fi5Ehsbi9TU1I++fs7v7wfAhweQa/v88PPz+6j69fU6Pf0wjP/88w/ev3+v1ht9y5YtOHfuHHr06IFz585h7ty5+PXXXzFmzBg0bdpU5/Vl9zo9Li5O6/ujpBwq7syZM3jy5Ak2bdqEdu3aYevWrWjRosVHJWAz209jY2M17qOf6nW6rm2upGk7lXVVq1ZNa125MSxQZszNzTF+/Hjcvn0bt2/fxqJFi1C2bFlMnz4d33//vU51ZPX7a1bPB3ndfr1790ZCQgJWrlyJ+Ph4rFu3Dp6enhp70ANZv07PSj4kJ/NolPOYSKcsuXHjBv7++28oFAp88cUXOi9nbGyMWrVqYezYsZgxYwaEENi+fbtqvvJWupz4dTW9o0ePqk07c+YM3r17J+k9q3xKtKZf0pW3sqVnaGiYpZiV6zty5IjaB7AQQhXrx/TqzUiVKlXw7t07nD59Wm3e4cOHc229yvHP0g7HkpM8PDygUChw9uxZ1ThkSkII1a1UaeXm/paesuf5iRMncOfOHdWFevpbc2/dugUAaNGihdrtyZr24YxkdT/+mPdHeVvgX3/9hZCQEMTGxuLUqVNZrkdJ+SR0TcOqPHjwALdu3UKJEiUyvVU3M8oxQI8dO6Y2Lz4+PteHfMrpY8Lb2xvPnj1TDd+R03LieHF2dkbnzp2xe/dulC5dGvv378e7d+8yrf/27dsQQqBRo0ZqPWM0HRfK9/bEiRNq896+fau6pTStnGo/XdrJx8cHFSpUwIoVK7Br1y7cvn0bX3/9NUxMTDSWP3/+vMZeNsoLaOX21qhRAzKZLFv7lKGhISpXroyhQ4eqEuhbt27Ncj1ERNooe+SlvaswO5/7W7duxdy5c1G/fn2cPn0aVlZWCA4OzjAxo+t5NCPaYtR0/Zydz0wrKyuUKFEC//33n8brt0/5Oj07n8t5eZ1epUoVeHp6YvPmzXjz5g1Wrlyp6qmelvI6vXXr1mp15MV1uqbvM5mxs7ND27ZtsW7dOjRo0ABXr17VOKSgrrQdC6dPn1b7bp1dyn1GU7vevXs30+cafKyPafP0LC0tUa5cOVy9ejVHhk3UJCeOl+LFi6Nbt244fPgwLCwsJNeB2urP6vdXbeeD+/fvq723Odl+urRT+/btYW9vj4ULF2LdunWIj4/X+AwjpePHj6vldN69e4ezZ8/C1NRUNRTLx5xnM8ujUf5gIp10duzYMQQEBCAhIQHDhg1D0aJFtZaPiIjQ+Cud8he6tA9PUI4dff/+/RyM+IMVK1bgypUrqtfJyckYPnw4AEh+9fPw8FB9cCgv9pXx/vrrrxrrtrW1xdOnT/H+/XudYnF1dUX9+vVx5coV1W2tSosXL8aVK1fQoEEDrWM1ZpdyW4cNG6YaTwz4cCE3depUGBkZ6dxLNCtq1qwJb29vrFmzRu0he8CHL1TKLwjZoVAo8OWXX+LRo0eYMWOGZN7y5ctx9epVtWVyc3/TJCgoCEIILFy4EBs3bkTZsmUl40wCUPU+Tp/cvXLlCiZOnKjzupT1Ll++XPJl9eTJkxpv2+3atSssLS0xYsQIyXGi9PbtW8mF5IEDBzTu78pjXdNDUXTVpk0bWFtbY8mSJZJYhBCq/TYkJCTb9Su5urqiXr16+Pfff9XaZMKECbl2oauU1TbPjPIhu926dcOzZ8/U5j969EjjcaCrQoUKQSaTZel4SUhIwMGDB9UuLt+8eYPXr1/D2NhYdUGr7XhUHhcnTpyQ7M/3799Xe3icsryvry/Onz+P9evXS+b98ccfknO7Uk61n67nlV69euHp06eq20S1XaC/ePFCbUzI5cuX49KlS5LPCkdHR3To0AEnTpzAH3/8obGn1KlTp/D27VsAwOXLl3H37l21Mpo+n4mIPlZqaipmzpwJQDrucVY/92NiYtC9e3fY2tpixYoVKFGiBObOnYtHjx5pfMgfoPt5NCPK6+exY8dKHrgZFxenGmog7feJ7F5jBgcHIykpCcOGDZOcwy9fvowlS5bA2toabdu2zVKdumjTpg1cXV0xdepUHDlyRG1+UlKSxo4HusrO53J+XKe/efMG06dPx5EjR9C4cWO1YToyuk4/fPgwFixYoPO6lNfp6R/KuX79eo3fh/r16wcjIyN8++23GhPIL1++lCTg9+zZo9bbPSkpSdXOH/P5HhgYCCMjI0ydOlUy7nVSUpLqmiwnrtPr1KmD4sWLY/v27ZL2FkJg+PDhuf4DS1bbPDMDBgzA27dv0bNnT40/6t25c+ejhqrJzvHy5MkTjZ3rXrx4gYSEBJ3zNFn9/lqnTh24urpiy5YtausfOXKkxjs1cqr9dGknuVyO4OBgXLp0CaNGjYJcLsc333yTYfnr16+r5XT++OMPPHnyBJ07d1aNN5/VfEhW8miUPzhGOqn577//VA9BSExMVPUyvXz5MgwNDfHzzz9j1KhRmdazatUqzJkzB/7+/ihVqhSsrKwQGRmJnTt3wt7eXnLB26BBA6xfvx5fffUVmjdvDhMTE1SoUAEtWrT46O1p1KgRatWqhU6dOsHW1hY7d+7E5cuXERAQIOkVLJfL0b9/f0yaNAlVq1ZFmzZt8Pr1a2zbtg1+fn6qX1zTatCgAc6cOYNWrVqhbt26kMvlqFOnjsaHGCrNnTsXderUQc+ePbFt2zZ4enoiMjISW7duReHChTF37tyP3mZNgoKCsHHjRmzZsgUVK1ZEy5Yt8ebNG/z999949uwZpkyZghIlSuTKutesWYP69eujU6dOmDZtGqpVqwYTExNER0fj5MmTePLkic4/RmgyceJE7N+/H0OGDMGhQ4dQuXJlXL9+Hdu3b1c9SEV5KyUAlC1bFs7Ozli7di3MzMxQrFgxyGQy9O3bN9NbfLOjTZs2sLKywh9//IGkpCS120WBDx+wNWvWxN9//42YmBjUqlUL0dHRqlsx03/5yEitWrXg4+ODgwcPwsfHB/Xq1cPdu3exdetWtGrVCps2bZKUVz5V/KuvvkKlSpXQtGlTlC1bFu/fv8fdu3dx+PBh1K5dW/XgsMGDByM6Ohr+/v5wd3eHTCbDsWPHcPr0adSuXRu+vr7ZbicrKyssWLAAnTt3hre3Nzp27IjChQvjwIEDOHPmDGrWrIkhQ4Zku/60Zs+eDV9fX3zzzTfYvHkzSpcujYiICJw+fRp169bNUu+irMpqm2emadOmGDlyJMaNG4dSpUqhadOmcHNzw7Nnz/Dff//h6NGj+PXXX1GuXLlsxWthYYEaNWrgyJEj6Nq1K0qXLg0DAwMEBgbC1dVV4zLv3r1Dw4YNUaJECXh7e8PV1RXx8fHYvn07Hj16hB9//FF1canteHRyckL79u2xYcMGVK9eHQ0bNsTjx4+xfft2NGjQALdv31Zb98yZM1GvXj106tQJ7du3R8mSJXHu3DmEh4ejXr16OHLkiOR8kFPtp+t5RfnQ0YcPH8Lb2xsVKlTIsM66detixowZCA8PR40aNXDjxg1s2rQJ1tbWmDVrlqTsnDlzcP36dQwdOhQrVqyAj48PrK2tce/ePZw9exY3b95ETEwMzMzMsH//fgwePBi+vr4oW7Ys7OzscPv2bWzduhWmpqbo37+/1m0lIspI2u8RwIeEzaFDh3D16lW4uLjg559/Vs3Lyue+8rb3p0+fYsOGDaoOPZ07d8auXbuwYsUKzJo1S+38lZXzqCb16tXDt99+i5kzZ8LLywvt27eHEAIbN27EvXv3MGDAANSrV09VPrvXmEOHDsWOHTuwYsUKXL16FQ0bNsSTJ0+wbt06JCUlYfny5R99R54mCoUC69evR7NmzeDn54eGDRvCy8sLABAdHY2jR4/Czs7uox7ml9XPZR8fH5iammLatGmIi4tTjaes6Qf0nNClSxcMHz4cY8aMgRBC43V6q1at4O7ujt9//x2XL1+Gl5eX6rtG27ZtsWHDBp3W1bZtWxQvXhxLly7FvXv3UKVKFVy9ehUHDx5E8+bNVc8sUfLy8sKcOXPQt29feHh4oHnz5ihZsqTqAbWHDx9GSEgI5s2bBwDo2LEjzMzMUKdOHbi5uSEpKQn79u1DZGQkOnbsmOF1my5KliyJ3377DYMHD0bFihXRoUMHmJubY/v27bh27RratGmTIw/DNTAwwF9//YXmzZujUaNG6NixI5ydnXHw4EHExMSgYsWK+Pfffz96PRnJaptnpnfv3ggPD8eyZctw/PhxNGrUCM7Oznj8+DGuXbuGU6dOYfXq1Vqf9aBNds45Dx48gLe3N8qXL4+qVauiaNGiePbsGbZs2YKkpCQMHTpUVVbb8ZjV76+GhoaYN28eWrduDT8/P3Tq1AmOjo44fPgwHjx4gEqVKqm9tznVfrqeV3r16oUpU6bg4cOH6NixI+zs7DKss0mTJujXrx927NiBsmXL4ty5c9izZw9cXFwwYcIESdms5EOykkejfCKI/t+dO3cEAMk/U1NT4eTkJOrXry9Gjhwp/vvvP43LHjp0SAAQo0ePVk0LDw8XvXv3Fl5eXsLGxkaYmpqK0qVLiwEDBojo6GjJ8klJSWLo0KHC1dVVGBkZCQAiODhYEpfytSZubm7Czc1NMm306NECgDh06JCYP3++8PT0FAqFQhQrVkz89NNP4u3bt2r1JCcni1GjRgkXFxchl8tFmTJlxPTp08Xt27c1xvD69WvRs2dP4eTkJAwMDCRtoC3uqKgo0bVrV+Hk5CSMjIyEk5OT6Nq1q4iKilIr6+fnJzI6VIODgwUAcefOnQzbJq2kpCQxefJkUaFCBaFQKISlpaXw8/MTW7Zs0VgegPDz89OpbiE07wdKz58/Fz///LPw8vISpqamwsLCQpQuXVoEBgaKjRs3Sspqej+VMmqP27dvi6+++kpYW1sLMzMzUbduXXH48GHRv39/AUCcP39eUj48PFz4+fkJS0tL1f6ubEdt7Zp2v8qKrl27CgBCJpNpfJ+FECI2NlZ069ZNODs7CxMTE1GhQgUxe/bsDPe/jNriyZMnIigoSNja2gpTU1NRq1YtsWfPHrFkyRIBQCxZskRtmWvXronu3bsLNzc3IZfLRaFChUSFChXEgAEDxOnTp1Xl1q5dKzp06CBKliwpzMzMhLW1tahcubL4/fffRXx8vE5tkVkbHjlyRDRr1kzY2NiojsORI0dqrD+r+2haly5dEs2bNxcWFhbC0tJSNGvWTFy6dEnj+5/Rvq1tWzI7PnVtc13OgUIIsW/fPtGqVStRuHBhYWxsLBwdHYWPj48YN26c5JyrbT/IaDuvX78umjdvLmxsbIRMJsv0GEhMTBS//fabaNKkiShWrJiQy+WiSJEiws/PT6xdu1atvLbj8fXr12Lw4MHC3d1dKBQKUbp0aTFu3DiRmJiY4ft//vx5ERAQoPbetmzZUgAQL168yHb7aaNtO9Lq3LmzACAWLlyosZ607/m///4rmjZtKiwtLYWFhYVo0aKFuHz5ssbl3r59K37//XdRrVo1YW5uLkxNTUXx4sVF27ZtxfLly0VSUpIQQojIyEjx3XffiSpVqgg7OzuhUChEiRIlREhIiIiMjNRpW4mI0tL0PQKAUCgUwsPDQwwaNEg8efJE47K6fO7/8ccfAoDo0aOH2vJxcXGiRIkSwsTERFy6dEkST1bOo9o+txcvXixq1KghzMzMhJmZmahRo4ZYvHixxu3R9bMgvfj4eDFy5EhRpkwZIZfLhY2NjWjWrJk4evSoWlldrw3S0vb5f//+ffHdd9+J0qVLC4VCIaysrES5cuVEjx49xIEDByRltV17ZXQNn9XP5R07dogaNWoIU1NTVRsq5eR3I6X69esLAMLCwkK8efNGY5nbt2+L9u3bi8KFC6v2gbVr12Z47ZRRW9y+fVu0adNGWFpaCnNzc9GwYUMRERGh9Zry9OnTolOnTsLZ2VkYGxsLe3t7UbVqVfHTTz+Jq1evqsrNmTNHtG7dWri5uQkTExNhZ2cnvL29xfz581XXAJnJrA23bNmi2r8VCoWoUKGCmDJlilr92dlH0zpy5IioV6+eMDU1Fba2tuKrr74Sd+/e1fj+Z7Rva9sWbfuRELq3ubbvv2mtW7dONGrUSBQqVEgYGxuLokWLCn9/fzFlyhTJuVHbfpDRdmb1nPPixQsxZswYUa9ePeHk5CTkcrlwdnYWTZs2FXv27FErr+14zOr3VyGEOHjwoKhTp47kvY2OjhZeXl7C2tr6o9pPG23bkZaPj48AIPbv369xftr3/PDhw6Ju3brCzMxM2NjYiE6dOmX4vUHXfEhW8miUP2RCaLj/l4joM1GnTh2cPHkSr169goWFRX6HQ0T5JCUlBSVLlsS7d+/y/eFm5cuXR3R0NGJiYjSel6KiolC8eHEEBwer3f5NRESZ43lU/+nT5zIR5a/Xr1+jSJEiqFChwkc9c+tjvX//HkWLFoWNjQ3+++8/jQ+RDQsLQ/369TF69GjJHVhUcHCMdCL6LMTExKhNW7VqleoWMCbRiQqG5ORkPH36VG36pEmTcPfu3VwZYzYrdu7cicjISAQFBfG8REREnz19/1wmoryjfF5SWikpKRgyZAjevXuX7+eDxYsX4/nz5+jdu7fGJDoRwDHSiegz4eXlhSpVqsDT0xOGhoa4cOECwsLCYGlpicmTJ+d3eESUR+Lj41G0aFE0btwYZcqUQVJSEk6dOoWIiAg4OTnlW8+RuXPn4t69e1iwYAFMTU0l408SERF9rvT1c5mI8t7NmzdRp04dBAQEoESJEnj9+jWOHj2KyMhIlC9fHgMGDMiXuCZNmoQnT55g/vz5cHBwQJ8+ffIlDvo0MJFORJ+FPn36YNu2bThz5gzevHmDwoULIzAwECNHjkTZsmXzOzwiyiNmZmbo3r07Dh48iCNHjuD9+/dwcnJC7969MXLkSDg5OeVLXL/99hvu378PDw8P/Pbbb9l+qBQREdGnRF8/l4ko7xUtWhRfffUVDh8+jN27dyM5ORmurq744YcfMGLECJibm+dLXMOGDYNcLkelSpUwY8YMWFlZ5Usc9GngGOlERERERERERERERFpwjHQiIiIiIiIiIiIiIi2YSCciIiIiIiIiIiIi0qLAj5GempqKhw8fwtLSkk/lJSIiIiIAgBACr1+/hrOzMwwM2Pfkc8DrfiIiIiJKLyvX/QU+kf7w4UO4uLjkdxhEREREpIfu3buHYsWK5XcYlAN43U9EREREGdHlur/AJ9ItLS0BfGgsPpmXiIiIiAAgLi4OLi4uqmvFz83cuXMxd+5cREVFAQDKly+PUaNGoVmzZgCAkJAQLFu2TLKMt7c3wsPDVa8TEhLwww8/YM2aNXj37h0aNmyIOXPmSL6AvHjxAgMGDMDWrVsBAK1bt8bMmTNhY2OjKhMdHY3Q0FAcPHgQpqamCAwMxOTJkyGXy1VlLl26hP79++P06dOwtbVF7969MXLkyCz1LOd1PxERERGll5Xr/gKfSFdefFtZWfGCmoiIiIgkPtchQIoVK4ZJkyahVKlSAIBly5ahTZs2OH/+PMqXLw8AaNq0KZYsWaJaJm1iGwAGDhyIbdu2Ye3atbCzs8PgwYPRsmVLnD17FoaGhgCAwMBA3L9/H7t37wYA9OrVC0FBQdi2bRsAICUlBS1atEDhwoVx7NgxPHv2DMHBwRBCYObMmQA+fLlp3Lgx6tevj4iICNy4cQMhISEwNzfH4MGDdd5mXvcTERERUUZ0ue6XCSFEHsSit+Li4mBtbY1Xr159NhfUQggkJCcDABRGRjn2BTC36s2r+okKAiEEREoiAEBmKNeb40hf41LS9/iIKO99jteImbG1tcUff/yB7t27IyQkBC9fvsTmzZs1ln316hUKFy6MFStWoGPHjgD+N3TKzp07ERAQgKtXr8LT0xPh4eHw9vYGAISHh8PHxwfXrl2Dh4cHdu3ahZYtW+LevXtwdnYGAKxduxYhISGIjY2FlZUV5s6di2HDhuHx48dQKBQAgEmTJmHmzJm4f/++zufsgvieEhEREZF2WblGLLBPTpo9ezY8PT1Ro0aN/A4lxyUkJyNo+XIELV+uSkzrc715VT9RQSBSEhG9qy+id/VVJYb1gb7GpaTv8RER5aaUlBSsXbsWb968gY+Pj2p6WFgYHBwcUKZMGfTs2ROxsbGqeWfPnkVSUhKaNGmimubs7AwvLy+cOHECAHDy5ElYW1urkugAUKtWLVhbW0vKeHl5qZLoABAQEICEhAScPXtWVcbPz0+VRFeWefjwoWpoGk0SEhIQFxcn+UdERERElF0FNpEeGhqKyMhIRERE5HcoRERERER57tKlS7CwsIBCoUCfPn2wadMmeHp6AgCaNWuGVatW4eDBg5gyZQoiIiLQoEEDJCQkAAAePXoEuVyOQoUKSeosUqQIHj16pCrj4OCgtl4HBwdJmSJFikjmFypUCHK5XGsZ5WtlGU0mTpwIa2tr1T8+aJSIiIiIPkaBHyOdiIioIEpJSUFSUlJ+h0GUb4yNjVXjeBdUHh4euHDhAl6+fIkNGzYgODgYhw8fhqenp2q4FgDw8vJC9erV4ebmhh07dqBdu3YZ1imEkAy1omnYlZwooxydUtuwLsOGDcOgQYNUr5UPkiIiIiIiyg4m0omIiAoQIQQePXqEly9f5ncoRPnOxsYGjo6OBfa5CHK5XPWw0erVqyMiIgLTp0/H/Pnz1co6OTnBzc0NN2/eBAA4OjoiMTERL168kPRKj42NRe3atVVlHj9+rFbXkydPVD3KHR0dcerUKcn8Fy9eICkpSVImfc9z5TAz6Xuqp6VQKCTDwRARERERfQwm0omIiAoQZRLdwcEBZmZmBTaBSAWbEAJv375VJWOdnJzyOSL9IIRQDd2S3rNnz3Dv3j1VW1WrVg3GxsbYt28fOnToAACIiYnB5cuX8fvvvwMAfHx88OrVK5w+fRo1a9YEAJw6dQqvXr1SJdt9fHwwfvx4xMTEqOreu3cvFAoFqlWrpiozfPhwJCYmQi6Xq8o4OzvD3d09dxqDiIiIiCgdJtKJiIgKiJSUFFUS3c7OLr/DIcpXpqamAD70bHZwcChww7wMHz4czZo1g4uLC16/fo21a9ciLCwMu3fvRnx8PMaMGYP27dvDyckJUVFRGD58OOzt7fHFF18AAKytrdG9e3cMHjwYdnZ2sLW1xQ8//IAKFSqgUaNGAIBy5cqhadOm6Nmzp6qXe69evdCyZUt4eHgAAJo0aQJPT08EBQXhjz/+wPPnz/HDDz+gZ8+esLKyAgAEBgZi7NixCAkJwfDhw3Hz5k1MmDABo0aN4o+BRERERJRnmEgnIiIqIJRjopuZmeVzJET6QXksJCUlFbhE+uPHjxEUFISYmBhYW1ujYsWK2L17Nxo3box3797h0qVLWL58OV6+fAknJyfUr18f69atg6WlpaqOP//8E0ZGRujQoQPevXuHhg0bYunSpZK2XLVqFQYMGIAmTZoAAFq3bo1Zs2ap5hsaGmLHjh3o168ffH19YWpqisDAQEyePFlVxtraGvv27UNoaCiqV6+OQoUKYdCgQZLxz4mIiIiIchsT6Z8hA5kMtf7/NleDHOylk1v15lX9RAWBTGYAM6fqqr/1hb7GpaTv8eU09uAk+qAgHwuLFi3KcJ6pqSn27NmTaR0mJiaYOXMmZs6cmWEZW1tbrFy5Ums9rq6u2L59u9YyFSpUwJEjRzKNiYiIiIgot8iE8pH3BVRcXBysra3x6tUr1e2jREREn6P379/jzp07KF68OExMTPI7HKJ8p+2Y4DXi54fvKeU3f39/tWlhYWF5HgcRERH9T1auET//bndEREREH2HMmDGoXLlyfodBRESfME1JdG3TiYiISP9waBciIiJC00a+eBobk2frs3dwwu79x3UuHxISgmXLlgH4MKays7MzWrRogQkTJqBQoUK5FaZOoqKiULx4cdVrKysrlCtXDiNGjECrVq3yMTIiItIHmSXL/f392TOdiIjoE1BgE+mzZ8/G7NmzkZKSkt+h5Lj3SUkIWr4cALDim29gYmys1/XmVf1EBUFqcgKid/UFALg2mwsDI0U+R/SBvsalpO/x5YWnsTE4M6N8nq2v+oArWV6madOmWLJkCZKTkxEZGYlu3brh5cuXWLNmTS5EmHX79+9H+fLl8fLlS8yZMwft27fHuXPn4OXlld+hERFRPkmfRE+bME87j8l0IiIi/Vdgh3YJDQ1FZGQkIiIi8jsUIiIi0oFCoYCjoyOKFSuGJk2aoGPHjti7d69qfmpqKn755RcUK1YMCoUClStXxu7duyV1/PjjjyhTpgzMzMxQokQJjBw5EklJSZIykyZNQpEiRWBpaYnu3bvj/fv3OsVnZ2cHR0dHlC1bFuPHj0dSUhIOHTqkmr97927UqVMHNjY2sLOzQ8uWLXHr1i1JHffv30enTp1ga2sLc3NzVK9eHadOnVLN37ZtG6pVqwYTExOUKFECY8eORXJysmr+mDFj4OrqCoVCAWdnZwwYMECn2ImIKPelT5QzcU5ERPRpKbA90omIChJdh+3I6nAbRPnl9u3b2L17N4zT3L00ffp0TJkyBfPnz0eVKlWwePFitG7dGleuXEHp0qUBAJaWlli6dCmcnZ1x6dIl9OzZE5aWlhg6dCgA4O+//8bo0aMxe/Zs1K1bFytWrMCMGTNQokQJnWNLSkrCggULAEAS35s3bzBo0CBUqFABb968wahRo/DFF1/gwoULMDAwQHx8PPz8/FC0aFFs3boVjo6OOHfuHFJTUwEAe/bswddff40ZM2agbt26uHXrFnr16gUAGD16NNavX48///wTa9euRfny5fHo0SNcvHjx4xqaiIiIiIiIADCRTkRUIOg6bEd2htsgyivbt2+HhYUFUlJSVL3Ep06dqpo/efJk/Pjjj+jUqRMA4LfffsOhQ4cwbdo0zJ49GwDw888/q8q7u7tj8ODBWLdunSqRPm3aNHTr1g09evQAAPz666/Yv3+/Tr3Sa9euDQMDA7x79w6pqalwd3dHhw4dVPPbt28vKb9o0SI4ODggMjISXl5eWL16NZ48eYKIiAjY2toCAEqVKqUqP378ePz0008IDg4GAJQoUQLjxo3D0KFDMXr0aERHR8PR0RGNGjWCsbExXF1dUbNmTR1bl4iIiIiIiLRhIp2IiFQePHiI6hUz73mrzz3X2fv+81W/fn3MnTsXb9++xcKFC3Hjxg18++23AIC4uDg8fPgQvr6+kmV8fX0lvbLXr1+PadOm4b///kN8fDySk5NhZWWlmn/16lX06dNHUoePj49kiJaMrFu3DmXLlsWNGzcwcOBAzJs3T5UQB4Bbt25h5MiRCA8Px9OnT1U9zaOjo+Hl5YULFy6gSpUqkmXSOnv2LCIiIjB+/HjVNOWPCm/fvsVXX32FadOmoUSJEmjatCmaN2+OVq1awciIl3tERPog/TjomT2ElIiIiPQLv1kREdH/iJRPvuc6e99/vszNzVU9tGfMmIH69etj7NixGDdunKqMTCaTLCOEUE0LDw9Hp06dMHbsWAQEBMDa2hpr167FlClTciQ+FxcXlC5dGqVLl4aFhQXat2+PyMhIODg4AABatWoFFxcXLFiwAM7OzkhNTYWXlxcSExMBAKamplrrT01NxdixY9GuXTu1eSYmJnBxccH169exb98+7N+/H/369cMff/yBw4cPS4aYISKivBMWFqb2UNGMyhEREZF+K7APGyUiotzXtJEvqlcsgTo1PfHkSSyePIlFnZqeqF6xhORf00a+mVdGlM7o0aMxefJkPHz4EFZWVnB2dsaxY8ckZU6cOIFy5coBAI4fPw43NzeMGDEC1atXR+nSpXH37l1J+XLlyiE8PFwyLf1rXfj5+cHLy0vVe/zZs2e4evUqfv75ZzRs2BDlypXDixcvJMtUrFgRFy5cwPPnzzXWWbVqVVy/fh2lSpVS+2dg8OGSztTUFK1bt8aMGTMQFhaGkydP4tKlS1mOn4iIck5mSXIm0YmIiD4N7JH+GTKQyVClWDHV3/peb17VT1QQyGQGMHWoqPo7vyl7hwsBxL7+EM/xKZ5If4jnd+9wfWs30o2/vz/Kly+PCRMmYNasWRgyZAhGjx6NkiVLonLlyliyZAkuXLiAVatWAfgw3nh0dDTWrl2LGjVqYMeOHdi0aZOkzu+++w7BwcGoXr066tSpg1WrVuHKlStZetio0uDBg/HVV19h6NChcHJygp2dHf766y84OTkhOjoaP/30k6R8586dMWHCBLRt2xYTJ06Ek5MTzp8/D2dnZ/j4+GDUqFFo2bIlXFxc8NVXX8HAwAD//vsvLl26hF9//RVLly5FSkoKvL29YWZmhhUrVsDU1BRubm7Zb2QiIsoR6Xump51OREREnwYm0j9DciMjDA8I+GTqzav6iQoCmaExingPzO8w1MhkQBGr1PwOI0P62m6UuUGDBqFr16748ccfMWDAAMTFxWHw4MGIjY2Fp6cntm7ditKlSwMA2rRpg++//x79+/dHQkICWrRogZEjR2LMmDGq+jp27Ihbt27hxx9/xPv379G+fXv07dsXe/bsyXJsLVu2hLu7O8aPH485c+Zg7dq1GDBgALy8vODh4YEZM2ZIkipyuRx79+7F4MGD0bx5cyQnJ8PT01P1oNSAgABs374dv/zyC37//XcYGxujbNmyqgej2tjYYNKkSRg0aBBSUlJQoUIFbNu2DXZ2dtlvYCIiyjFMmhMREX3aZEIIkd9B5Ke4uDhYW1vj1atXkoeNERF9TqpXLKHTuOFO7XYjZmPTzMu134eiRZ0zLfco5iHu/9M48/gGXMGZf29nWk6XB4nm9Do/J+/fv8edO3dQvHhxmJiYSObp+pDWnMKHvZI+0HZM8Brx88P3lIiIiIjSy8o1InukExFR1un4UFKndvdydLW6PEg0p9dZUDCpTURERERERJQxJtI/Q++TktD9/8eDXdSlC0yMjfW63ryqn6ggSE1OwL293wEAXJpMh4GRIp8j+iBVAPeeGwIAXGxTYKBnj0HQ13YjIiIiIiIiIv3ARPpnKjEl5ZOqN6/qJyoIREpifoegkb6PI6av7UZERERERERE+Y+JdCKiT1zasa3lRjJM718OABBY0xOJyR/S149iHgLIfCiW/PLgwUNUr1gi03L6vh1ERERERERE9HkqsIn02bNnY/bs2UhhD2gi+sSlHTc8VQDR/z+EyrEpnqohVPR+3PB8GnOdiIiIKK/4+/urTQsLC8vzOIiIiCh7DPI7gPwSGhqKyMhIRERE5HcoRERERERE9BnTlETXNp2IiIj0T4FNpBMRERERERHltsyS5UymExERfRqYSCciIiIiIiLKBemT5GFhYap/2soRERGR/imwY6R/zgxkMng6Oqr+1vd686p+ooLCxEjkdwga6WtcAACZDCZ2Hqq/iYiIiHJa+uR5WFgYE+hERESfEPZI/wzJjYwwtkULjG3RAnKjnPutJLfqzav6iQoCAxngaJ0KR+tU1YNG9YG+xqVkYCiHY+0f4Vj7RxgYyvM7HMpFMpkMmzdvBgBERUVBJpPhwoUL2Vpek+zUqQt3d3dMmzYt28svXboUNjY2ORZPbvL398fAgQN1Lh8WFgaZTIaXL1/mWkxERERERETMVhIRERGCevfGg2fP8mx9Re3ssGL+fJ3Lh4SE4OXLl1qT2Fnl4uKCmJgY2Nvb67xMTEwMChUqlGMx5AR3d3fcvXs3w/l+fn7YtWsXmjdvnodRfUjed+3aVWuZQ4cOqfXG3LhxI4yNjXMxMiIiIiIioqxjIp2IiIjw4NkzmLdvn3fr27Ahz9aVEUNDQzj+/5Biuspq+bwQERGBlJQUAMCJEyfQvn17XL9+HVZWVgAAuVwOU1NTmJqa5mlcHTt2RNOmTVWv27VrBy8vL/zyyy+qaba2tqq/k5KSYGxsLJlGRPQ58ff3lwzvwmFdiIiIPi0c2uUz9D4pCd1WrkS3lSvxPilJ7+vNq/qJCoJUAUQ/N0T0c0Ok6tGQ5Poal1JqcgKi9wxA9J4BSE1OyO9wSAf+/v4YMGAAhg4dCltbWzg6OmLMmDGSMjdv3kS9evVgYmICT09P7Nu3TzI/7TAsqampKFasGObNmycpc+7cOchkMty+fRuA+tAup0+fRpUqVWBiYoLq1avj/PnzkuU1DamyefNmyNKMxX/r1i20adMGRYoUgYWFBWrUqIH9+/fr3BaFCxeGo6MjHB0dVUloBwcHybT0cYwZMwaVK1fG4sWL4erqCgsLC/Tt2xcpKSn4/fff4ejoCAcHB4wfP16yrlevXqFXr15wcHCAlZUVGjRogIsXL2qMy9TUVBWDo6Mj5HI5zMzMVK/nzZuHmjVrYvHixShRogQUCgWEEGpDu6xcuRLVq1eHpaUlHB0dERgYiNjY2Azb4+7du2jVqhUKFSoEc3NzlC9fHjt37tS5PYmIcpKmh4oq/2krR0RERPqHPdI/U68TcicRlFv15lX9RAWBPiaqAf2L68GDh6hesQQAQG4kw/T+5QAAnWp6IjH5f8HaOzhh9/7j+RIjabds2TIMGjQIp06dwsmTJxESEgJfX180btwYqampaNeuHezt7REeHo64uDit424bGBigU6dOWLVqFfr06aOavnr1avj4+KBEiRJqy7x58wYtW7ZEgwYNsHLlSty5cwffffddlrcjPj4ezZs3x6+//goTExMsW7YMrVq1wvXr1+Hq6prl+nR169Yt7Nq1C7t378atW7fw5Zdf4s6dOyhTpgwOHz6MEydOoFu3bmjYsCFq1aoFIQRatGgBW1tb7Ny5E9bW1pg/fz4aNmyIGzduZKsn+X///Ye///4bGzZsgKGhocYyiYmJGDduHDw8PBAbG4vvv/8eISEhGSbHQ0NDkZiYiCNHjsDc3ByRkZGwsLDIcmxERDkls4eKMolORET0aWAinYiICiaRgjMzygP4X495ADg2xVPyQNTqA67kR3Skg4oVK2L06NEAgNKlS2PWrFk4cOAAGjdujP379+Pq1auIiopCsWLFAAATJkxAs2bNMqyvS5cumDp1Ku7evQs3NzekpqZi7dq1GD58uMbyq1atQkpKChYvXgwzMzOUL18e9+/fR9++fbO0HZUqVUKlSpVUr3/99Vds2rQJW7duRf/+/bNUV1akpqZi8eLFsLS0hKenJ+rXr4/r169j586dMDAwgIeHB3777TeEhYWhVq1aOHToEC5duoTY2FgoFAoAwOTJk7F582asX78evXr1ynIMiYmJWLFiBQoXLpxhmW7duqn+LlGiBGbMmIGaNWsiPj5eY4I8Ojoa7du3R4UKFVTLEBHlt4yS6UyiExERfTqYSCciIqJPUsWKFSWvnZycVEN+XL16Fa6urqokOgD4+Phora9KlSooW7Ys1qxZg59++gmHDx9GbGwsOnTooLH81atXUalSJZiZmem8Dk3evHmDsWPHYvv27Xj48CGSk5Px7t07REdHZ7murHB3d4elpaXqdZEiRWBoaAgDAwPJNGWbnj17FvHx8bCzs5PU8+7dO9y6dStbMbi5uWlNogPA+fPnMWbMGFy4cAHPnz9HamoqgA8Jc09PT7XyAwYMQN++fbF37140atQI7du3V9tXiIjyA5PmREREnzYm0omI9FTTRr54GhuTablHMQ8BlM/9gIj0jLGxseS1TCZTJVmFUB9LKO245Bnp0qULVq9ejZ9++gmrV69GQEAA7O3tNZbVtI70DAwM1MolpXsOyJAhQ7Bnzx5MnjwZpUqVgqmpKb788kskJiZmWv/H0NR+2to0NTUVTk5OGhNB6ceB15W5ubnW+W/evEGTJk3QpEkTrFy5EoULF0Z0dDQCAgIybJ8ePXogICAAO3bswN69ezFx4kRMmTIF3377bbZiJCIiIiIiAphIJyLSW09jY1RDj2jj1O5eHkRD9Gnx9PREdHQ0Hj58CGdnZwDAyZMnM10uMDAQP//8M86ePYv169dj7ty5WtexYsUKvHv3DqampgCA8PBwSZnChQvj9evXePPmjSppfOHCBUmZo0ePIiQkBF988QWAD2OmR0VF6bqpeaZq1ap49OgRjIyM4O7unifrvHbtGp4+fYpJkybBxcUFAHDmzJlMl3NxcUGfPn3Qp08fDBs2DAsWLGAinYiIiIiIPopB5kWIiIiIPi2NGjWCh4cHvvnmG1y8eBFHjx7FiBEjMl2uePHiqF27Nrp3747k5GS0adMmw7KBgYEwMDBA9+7dERkZiZ07d2Ly5MmSMt7e3jAzM8Pw4cPx33//YfXq1Vi6dKmkTKlSpbBx40ZcuHABFy9eRGBgoKoXuD5p1KgRfHx80LZtW+zZswdRUVE4ceIEfv75Z52S29nh6uoKuVyOmTNn4vbt29i6dSvGjRundZmBAwdiz549uHPnDs6dO4eDBw+iXLlyuRIfEREREREVHEykf4YMZDKUtLdHSXt7GOhwG3t+15tX9RMVFHJDAblh5kNO5DV9jUtJ3+OjrDEwMMCmTZuQkJCAmjVrokePHhg/frxOy3bp0gUXL15Eu3btVD3NNbGwsMC2bdsQGRmJKlWqYMSIEfjtt98kZWxtbbFy5Urs3LkTFSpUwJo1azBmzBhJmT///BOFChVC7dq10apVKwQEBKBq1apZ3ubcJpPJsHPnTtSrVw/dunVDmTJl0KlTJ0RFRaFIkSK5ss7ChQtj6dKl+Oeff+Dp6YlJkyap/ViRXkpKCkJDQ1GuXDk0bdoUHh4emDNnTq7ER0SUFf7+/mr/iIiI6NMhE7oM8PkZi4uLg7W1NV69egUrK6v8DoeISKV6xRI6Du2yGzEbm350mc+lXE6vs/qAKzjz7+1My30K3r9/jzt37qB48eIwMTGRzAvq3RsPnj3Ls1iK2tlhxfz5ebY+Ik20HRO8Rvz88D2l/KQtac6HkBIREeWfrFwjcox0IiIiYlKbiIgol2TW89zf35/JdCIiok8Ah3YhIiIiIiIiygVpk+hmZmYICwtT/TMzM9NYjoiIiPQTe6R/hhKSkzFwwwYAwLT27aEwypm3Obfqzav6iQqCVAE8fGkIAHC2SYGBnjxuQF/jUtL3+IiIiOjT9/btWybMiYiIPmEFNlM5e/ZszJ49GykpKfkdSo4TQuBpfLzqb32vN6/qJyooklPzOwLN9DUuJX2Pj4iIiIiIiIjyT4Ed2iU0NBSRkZGIiIjI71CIiIiIiPLU3LlzUbFiRVhZWcHKygo+Pj7YtWuXar4QAmPGjIGzszNMTU3h7++PK1euSOpISEjAt99+C3t7e5ibm6N169a4f/++pMyLFy8QFBQEa2trWFtbIygoCC9fvpSUiY6ORqtWrWBubg57e3sMGDAAiYmJkjKXLl2Cn58fTE1NUbRoUfzyyy/seEFEREREearAJtKJiIgKqtRUdr8nAgr2sVCsWDFMmjQJZ86cwZkzZ9CgQQO0adNGlSz//fffMXXqVMyaNQsRERFwdHRE48aN8fr1a1UdAwcOxKZNm7B27VocO3YM8fHxaNmypeSOz8DAQFy4cAG7d+/G7t27ceHCBQQFBanmp6SkoEWLFnjz5g2OHTuGtWvXYsOGDRg8eLCqTFxcHBo3bgxnZ2dERERg5syZmDx5MqZOnZoHLUVERERE9EGBHdqFiIgoJzVt5IunsTGZlrN3cMLu/cfzICJ1crkcBgYGePjwIQoXLgy5XA6ZjAPCU8EjhEBiYiKePHkCAwMDyOXy/A4pz7Vq1Uryevz48Zg7dy7Cw8Ph6emJadOmYcSIEWjXrh0AYNmyZShSpAhWr16N3r1749WrV1i0aBFWrFiBRo0aAQBWrlwJFxcX7N+/HwEBAbh69Sp2796N8PBweHt7AwAWLFgAHx8fXL9+HR4eHti7dy8iIyNx7949ODs7AwCmTJmCkJAQjB8/HlZWVli1ahXev3+PpUuXQqFQwMvLCzdu3MDUqVMxaNAgnseIiIiIKE8wkU5ERKTFgwcPUb1iiUzLPYp5iPv/NM60XPUBVzItk1sMDAxQvHhxxMTE4OHDh/kWB5G+MDMzg6urKwwMCvZNmikpKfjnn3/w5s0b+Pj44M6dO3j06BGaNGmiKqNQKODn54cTJ06gd+/eOHv2LJKSkiRlnJ2d4eXlhRMnTiAgIAAnT56EtbW1KokOALVq1YK1tTVOnDgBDw8PnDx5El5eXqokOgAEBAQgISEBZ8+eRf369XHy5En4+flBoVBIygwbNgxRUVEoXry4xu1KSEhAQkKC6nVcXFyOtBcRERERFUxMpBMREWkjUnBmRvlMizm1u5cHwXw8uVwOV1dXJCcnf5YP3CbSlaGhIYyMjAp0b+ZLly7Bx8cH79+/h4WFBTZt2gRPT0+cOHECAFCkSBFJ+SJFiuDu3bsAgEePHkEul6NQoUJqZR49eqQq4+DgoLZeBwcHSZn06ylUqBDkcrmkjLu7u9p6lPMySqRPnDgRY8eOzbQdiIiIiIh0wUT6Z0gmk6GYjY3qb32vN6/qJyoojA3zOwLN9DUuJX2PLyfJZDIYGxvD2Ng4v0Mhonzk4eGBCxcu4OXLl9iwYQOCg4Nx+PBh1fz012NCiEyv0dKX0VQ+J8ooHzSqLZ5hw4Zh0KBBqtdxcXFwcXHRGj8RERERUUaYSP8MKYyM8Gf79p9MvXlVP5G+0HUs7UcxDwFk3hM6LQMZUNRG/3oZ62tcSvoeHxFRbpDL5ShVqhQAoHr16oiIiMD06dPx448/AvjQ29vJyUlVPjY2VtUT3NHREYmJiXjx4oWkV3psbCxq166tKvP48WO19T558kRSz6lTpyTzX7x4gaSkJEkZZe/0tOsB1HvNp6VQKCTDwRARERERfQwm0omI8tjT2JjPaqgQIiL6PAghkJCQgOLFi8PR0RH79u1DlSpVAACJiYk4fPgwfvvtNwBAtWrVYGxsjH379qFDhw4AgJiYGFy+fBm///47AMDHxwevXr3C6dOnUbNmTQDAqVOn8OrVK1Wy3cfHB+PHj0dMTIwqab93714oFApUq1ZNVWb48OFITExUPRh27969cHZ2VhvyhYiIiIgotxTsJysRERERERVAw4cPx9GjRxEVFYVLly5hxIgRCAsLQ5cuXSCTyTBw4EBMmDABmzZtwuXLlxESEgIzMzMEBgYCAKytrdG9e3cMHjwYBw4cwPnz5/H111+jQoUKaNSoEQCgXLlyaNq0KXr27Inw8HCEh4ejZ8+eaNmyJTw8PAAATZo0gaenJ4KCgnD+/HkcOHAAP/zwA3r27AkrKysAQGBgIBQKBUJCQnD58mVs2rQJEyZMwKBBgzgcIBERERHlGfZI/wwlJCfjpy1bAACT2rSBwihn3ubcqjev6icqCFIFEPPqw2DfTtYpMNCT/IK+xqWk7/EREeW0x48fIygoCDExMbC2tkbFihWxe/duNG7cGAAwdOhQvHv3Dv369cOLFy/g7e2NvXv3wtLSUlXHn3/+CSMjI3To0AHv3r1Dw4YNsXTpUhga/u+hE6tWrcKAAQPQpEkTAEDr1q0xa9Ys1XxDQ0Ps2LED/fr1g6+vL0xNTREYGIjJkyerylhbW2Pfvn0IDQ1F9erVUahQIQwaNEgy/jkRERERUW5jpvIzJITA/ZcvVX/re715VT9RQZGkp0N962tcSvoeHxFRTlq0aJHW+TKZDGPGjMGYMWMyLGNiYoKZM2di5syZGZaxtbXFypUrta7L1dUV27dv11qmQoUKOHLkiNYyRERERES5iUO7EBERERERERERERFpwUQ6EREREREREREREZEWTKQTEREREREREREREWnBRDoRERERERERERERkRZMpBMRERERERERERERaWGU3wFQzpPJZLC3sFD9re/15lX9RAWFkZ7+RKqvcSnlVXwPHjxE9YolMi1n7+CE3fuP50FERERERERERJQZJtI/QwojI8zt2PGTqTev6ifKbU0b+eJpbEym5R7FPARQPldiMJABxQql5ErdH0Nf41LK0/hECs7MyPz9rz7gSh4EQ0RERERERES6YCKdiCiHPI2N0SlB6tTuXh5EQ0REREREREREOUXPb7QnIiIiIiIiIiIiIspf7JH+GUpMTsaoHTsAAL+0aAG5Uc68zblVb17VT1QQpArg0asPv5E6WqfCQE8eN6CvcSnpe3xERERERERElL+YqfwMpQqBW0+fqv7W93rzqn6igiIxRT+zwPoal5K+x0dERERERERE+YdDuxARERERERERERERacFEOhERERERERERERGRFkykExERERERERERERFpwTHS80nTRr54GhuTaTl7Byfs3n88DyIiIiJ98uDBQ1SvWEJrGX5GEBEREREREeUNJtLzydPYGJyZUT7TctUHXMmDaIiISO+IlEw/J/gZQURERERERJQ3PptE+tu3b1GuXDl89dVXmDx5cn6Hk+8sFYpPqt68qp+oIDCQ5XcEmulrXEr6Ht+niHdfERERERER0efis0mkjx8/Ht7e3vkdhl4wMTbG4q+//mTqzav6iQoCAxngapuS32Go0de4lPQ9vk8V774iIiIiIiKiz8Vn8bDRmzdv4tq1a2jevHl+h0JEREREREREREREn5l875F+5MgR/PHHHzh79ixiYmKwadMmtG3bVlJmzpw5+OOPPxATE4Py5ctj2rRpqFu3rmr+Dz/8gD/++AMnTpzI4+iJiIiIiIhIF+/fv0d0dHR+h6G3bty4kd8h5ClXV1eYmJjkdxhEREQ6y/dE+ps3b1CpUiV07doV7du3V5u/bt06DBw4EHPmzIGvry/mz5+PZs2aITIyEq6urtiyZQvKlCmDMmXKMJH+/xKTkzF+zx4AwIiAAMiNcuZtzq1686p+ooIgVQCxcR9uNnKwStWbcb/1NS4lfY+PiIjocxAdHY1evXrldxh6q6C1zV9//YUyZcrkdxhEREQ6y/dMZbNmzdCsWbMM50+dOhXdu3dHjx49AADTpk3Dnj17MHfuXEycOBHh4eFYu3Yt/vnnH8THxyMpKQlWVlYYNWqUxvoSEhKQkJCgeh0XF5ezG6QHUoVA5KNHqr/1vd68qp+ooHifrJ9ZYH2NS0nf4yMiIvrUubq64q+//srvMPJUVpLjBa1tXF1d8zsEIiKiLMn3RLo2iYmJOHv2LH766SfJ9CZNmqh6n0+cOBETJ04EACxduhSXL1/OMImuLD927NjcC5qIiIiIiIjUmJiYsAeyFmwbIiIi/abXifSnT58iJSUFRYoUkUwvUqQIHv1/z+WsGjZsGAYNGqR6HRcXBxcXl4+Kk4iIKD88ePAQ1SuWyLScvYMTdu8/ngcRERERUVphYWHw9/fXqRwRERHpN71OpCvJZNLb7YUQatMAICQkJNO6FAoFFApFToVGRESUf0QKzswon2mx6gOu5EEwREREpElmyXQm0YmIiD4NBvkdgDb29vYwNDRU630eGxur1kudiIiIiIiISB9llCxnEp2IiOjTodeJdLlcjmrVqmHfvn2S6fv27UPt2rXzKSoiIiIiIiKirAkLC1M9UPSvv/5iEp2IiOgTk+9Du8THx+O///5Tvb5z5w4uXLgAW1tbuLq6YtCgQQgKCkL16tXh4+ODv/76C9HR0ejTp08+Rq3/5IaGn1S9eVU/UUGgPvCVftDXuJT0PT4iIiIiIiIiyj/5nkg/c+YM6tevr3qtfBBocHAwli5dio4dO+LZs2f45ZdfEBMTAy8vL+zcuRNubm4ftd7Zs2dj9uzZSElJ+ah69JGJsTFW6TBevL7Um1f1ExUEBjLAzU7/zmv6GpeSvsdHRERERERERPkr3xPp/v7+EEJoLdOvXz/069cvR9cbGhqK0NBQxMXFwdraOkfrJiIi0icPHjxE9YolMi1n7+CE3fuP50FERERERERERJ+WfE+kExERUS4TKTgzo3ymxaoPuJIHwRARERERERF9ephI/wwlJidj8oEDAIAfGjaE3Chn3ubcqjev6icqCIQAYl9/eI60g2UqZHoy8Le+xqWk7/ERERERERERUf5ipvIzlCoEzt+/r/pb3+vNq/qJsqtpI188jY3JtNyjmIcAMu/1m5sEgHdJMtXf+pIP1te4lPQ9PiIiIiIiIiLKXwU2kf45P2yUiHLW09gYnYbFcGp3Lw+iISIiIiIiIiKivGaQ3wHkl9DQUERGRiIiIiK/QyEiIiIiIiIiIiIiPVZge6R/aoJ698aDZ880zitqZ4cV8+fncUREREREREREREREBQMT6Z+IB8+ewbx9e83zNmzI42iIiIiIiIiIiIiICo4CO7QLEREREREREREREZEumEgnIiIiIipgJk6ciBo1asDS0hIODg5o27Ytrl+/LikTEhICmUwm+VerVi1JmYSEBHz77bewt7eHubk5Wrdujfv370vKvHjxAkFBQbC2toa1tTWCgoLw8uVLSZno6Gi0atUK5ubmsLe3x4ABA5CYmCgpc+nSJfj5+cHU1BRFixbFL7/8AiFEzjUKEREREZEWHNrlM2RibIx/unf/ZOrNq/qJCgIDGeBul5LfYajR17iU9D0+IqKcdvjwYYSGhqJGjRpITk7GiBEj0KRJE0RGRsLc3FxVrmnTpliyZInqtVwul9QzcOBAbNu2DWvXroWdnR0GDx6Mli1b4uzZszA0NAQABAYG4v79+9i9ezcAoFevXggKCsK2bdsAACkpKWjRogUKFy6MY8eO4dmzZwgODoYQAjNnzgQAxMXFoXHjxqhfvz4iIiJw48YNhISEwNzcHIMHD87VtiIiIiIiAgpwIn327NmYPXs2UlKYOCEqqJo28sXT2JhMyz2KeQigfO4HRJTPHjx4iOoVS2Razt7BCbv3H8+DiIgotyiT2kpLliyBg4MDzp49i3r16qmmKxQKODo6aqzj1atXWLRoEVasWIFGjRoBAFauXAkXFxfs378fAQEBuHr1Knbv3o3w8HB4e3sDABYsWAAfHx9cv34dHh4e2Lt3LyIjI3Hv3j04OzsDAKZMmYKQkBCMHz8eVlZWWLVqFd6/f4+lS5dCoVDAy8sLN27cwNSpUzFo0CDIZLLcaCYiIiIiIpUCm0gPDQ1FaGgo4uLiYG1tnd/hEFE+eBobgzMzMk+QO7W7lwfREOkBkaLTMVF9wJU8CIaI8tKrV68AALa2tpLpYWFhcHBwgI2NDfz8/DB+/Hg4ODgAAM6ePYukpCQ0adJEVd7Z2RleXl44ceIEAgICcPLkSVhbW6uS6ABQq1YtWFtb48SJE/Dw8MDJkyfh5eWlSqIDQEBAABISEnD27FnUr18fJ0+ehJ+fHxQKhaTMsGHDEBUVheLFi6ttU0JCAhISElSv4+LiPrKViIiIiKgg4xjpn6HE5GRMOXAAUw4cQGJyst7Xm1f1ExUEQgCxrw0Q+9oA+jRsrL7GpaTv8RER5SYhBAYNGoQ6derAy8tLNb1Zs2ZYtWoVDh48iClTpiAiIgINGjRQJacfPXoEuVyOQoUKSeorUqQIHj16pCqjTLyn5eDgIClTpEgRyfxChQpBLpdrLaN8rSyT3sSJE1XjsltbW8PFxUXnNiEiIiIiSq/A9kj/VChvs7/xMgEG9jYay6SePommjXxVt9mnCoHwqCgAQGiaW3M/Vm7Vm1f1ExUEAsDbRJnqb3250V1f41LS9/g+d7oMKcPhZIhyT//+/fHvv//i2LFjkukdO3ZU/e3l5YXq1avDzc0NO3bsQLt27TKsTwghGWpF07ArOVFG+aDRjIZ1GTZsGAYNGqR6HRcXx2Q6EREREWUbE+n67v9vs28w7jrMy1tqLPLmprlO4zwTERHpJR2GlOFwMkS549tvv8XWrVtx5MgRFCtWTGtZJycnuLm54ebNmwAAR0dHJCYm4sWLF5Je6bGxsahdu7aqzOPHj9XqevLkiapHuaOjI06dOiWZ/+LFCyQlJUnKpO95HhsbCwBqPdWVFAqFZCgYIiIiIqKPwaFdiIiIiIgKGCEE+vfvj40bN+LgwYMaxxhP79mzZ7h37x6cnJwAANWqVYOxsTH27dunKhMTE4PLly+rEuk+Pj549eoVTp8+rSpz6tQpvHr1SlLm8uXLiIn5X8eQvXv3QqFQoFq1aqoyR44cQWJioqSMs7Mz3N3ds98QREREREQ6YiKdiIiIiKiACQ0NxcqVK7F69WpYWlri0aNHePToEd69ewcAiI+Pxw8//ICTJ08iKioKYWFhaNWqFezt7fHFF18AAKytrdG9e3cMHjwYBw4cwPnz5/H111+jQoUKaNSoEQCgXLlyaNq0KXr27Inw8HCEh4ejZ8+eaNmyJTw8PAAATZo0gaenJ4KCgnD+/HkcOHAAP/zwA3r27AkrKysAQGBgIBQKBUJCQnD58mVs2rQJEyZMwKBBgzIc2oWIiIiIKCdxaJfPQOSdOLxNNkSDL7/8MMHAAKhRAwDQvEsXRF2/DvfSpTUuW9TODivmz8+rUImIiIhID8ydOxcA4O/vL5m+ZMkShISEwNDQEJcuXcLy5cvx8uVLODk5oX79+li3bh0sLf833OCff/4JIyMjdOjQAe/evUPDhg2xdOlSGBoaqsqsWrUKAwYMQJMmTQAArVu3xqxZs1TzDQ0NsWPHDvTr1w++vr4wNTVFYGAgJk+erCpjbW2Nffv2ITQ0FNWrV0ehQoUwaNAgyRjoRERERES5qcAm0mfPno3Zs2cjJSUlv0P5aAkyIxg0bwpzv4YAPtyq++75cwCAadu2eDF2LMq3b69x2QcbNuRZnERERESkH5QP6syIqakp9uzZk2k9JiYmmDlzJmbOnJlhGVtbW6xcuVJrPa6urti+fbvWMhUqVMCRI0cyjYmIiIiIKDcU2KFdQkNDERkZiYiIiPwOhYiIiIiIiIiIiIj0WIHtkf65M7W1zfE6FUZGWPHNN6q/P7X6iQoCGQBX2xTV3/pCX+NS0vf4iIiIiIiIiCh/MVv5GcqtBy7JZDKYGBvnSt15UT9RQSCT6WciWF/jUtL3+IiIiIiIiIgofxXYoV2IiIiIiIiIiIiIiHTBHumfISEEEt+8AQDIzc1zrN6klBTMP34cANDb1xfGhoY5Vnde1E9UEAgBPHvz4TdSO/NU5NINKlmmr3Ep6Xt8+ubBg4eoXrFEpuUexTwEUD73AyIiIiIiIiLKZUykf6ZSEhI+/JGDifSU1FQcvnkTANDDxyfHE925XT9RQSAAxCd8yALbmuvPcCX6GpeSvsend0QKzszIPEHu1O5eHgRDRERERERElPuYSCeiz1LTRr54GhujtQx7yxIRERERERERkS6YSCeiz9LT2JhMe8yytywREREREREREemiwCbSZ8+ejdmzZyMlJSW/QyGiLNClpznA3uZERERERERERJRzCmwiPTQ0FKGhoYiLi4O1tXV+h0NEOtKlpznA3uZERERERERERJRzCmwinYj0C3uaE1FBoMu5zt7BCbv3H8+jiIiIiIiIiEgXTKRTngvq3RsPnj1Tn2FgANSoAQMDg7wPivIde5oTUUGgy7mu+oAreRQNERERERER6YqJ9M+UaaFCOV6nwsgICwMDVX9rk2GyHEDk9euoMXy42nQhBCAE3m7blmn9RKSZDIBLoRTV3/pCX+NS0vf4iIiIiIiIiCh/MVv5GZLJZIAs51NBMpkM1qamOpV98OwZzNu31zgvYcyYDOuHTAYkJ3/4m4iyTCYDDPXw8NHXuJT0PT4iIiIiIiIiyl9MpFO2ZdrrPI/jISIiIiIiIiIiIsoNTKR/hoQQSHrzBgBgbG6eY/UmpaRg2alTAIBgb+9s9TrXRhW3uzuSUlJgbGj4MeESFUhCAM/ffHjOgK15am7cnJIt+hqXkr7HR8CDBw9RvWKJTMvxQZ1ERERERESUG5hI/0wlJyT8X3t3Hh5Vefd//DPZJiEkAwGzCQmgLIWAylIELPsq4IJWLTVCRdASRQqUp+hPBSvigsgjRCsuLKLFp0WpVYsEZRFRWRRZgoAKhCUhAiFhy8Lk/v2BM80kIYGQyZwk79d1zdXMOd+5z2eOM+nwzT33kVS5jXRnYaE+2blTknR3J+/MNz+XlydFRclZWEgjHagAI+lk3vkucP1Q66z3bdVcLlbPB0nGeVEXJOZCnQAAAAAAb/DzdQAAAAAAAAAAAKyMRjoAAAAAAAAAAGWotY305ORktW7dWp28tEQJAAAAAAAAAKBmqLWN9KSkJKWmpmrjxo2+jgIAAAAAAAAAsDAuNgrAqwb27aajmenl1mWkH5ZU/oUEAQAAAAAAgKpGIx2AVx3NTNeml8pvkMcMO1AFaQAAAAAAAIBLRyO9hgquV++yx0i8/34dOnbMc6PdLkm68T//UequXarsFeaD69XT2S+/VFAAL02gImySGtVzun+2CqvmcrF6PgAAAAAA4Ft0K2sgm80mm7//ZY9z6Ngxhd522wX3502detnHKMqdOy9PfjZaWUBF2GxSwOW//SudVXO5WD0fAAAAAADwrVp7sVEAAAAAAAAAAC4GM9JrIGOMCs6ckSQF1qlj+XFLjB8Xp3NOpwIqYVY9UNsYI2WdOf+Njvp1jKzy5Q6r5nKxej4AAAAAAOBbzEivoc7l5upcbm61Gbfo+IqJ0bnCQq8dA6jJjKScXD/l5PrJ+DpMEVbN5WL1fAAAAAAAwLdopAMAAAAAAAAAUAYa6QAAAAAAAAAAlIFGOgAAAAAAAAAAZeBio7Vc6vbt6n377aXv27VLnao4jyQVnDunG3//e6mUddKvbNBAb736qg9SAQAAAAAAAKitaKTXcnnGKPS220rfN3Vq1YYpos4tt8hms5XYfmjpUh+kAQAAAAAAAFCb1dqlXZKTk9W6dWt16uSLOdcAAAAAAAAAgOqi1jbSk5KSlJqaqo0bN/o6ilcEOxwKdjiqzbhFx9+zbJnXxgdqOpukWIdTsQ6nSn6nw3esmsvF6vkAAAAAAIBvsbRLDWSz2WQLqPz/tN4at/j4eSdOlLqsi1T2mu4Sa6gDNpsUZMHf7FbN5WL1fAAAAAAAwLdoG6BaKWtNd4k11AEAAGBdR44cUXZ2tq9jwIf279/v8b+ovRwOh6KionwdAwBwCWik10DGGJ07e1aSFBASYvlxi48fee21MsZccFY6gAszRso+e/694wgxssrbyKq5XKyeDwBQ/R05ckR3J96jgvw8X0eBBUyfPt3XEeBjgUF2LX5rEc10AKhGaKTXUAVeanh7a9yi40dee61XxgZqAyPpxNnzl78ID7HOet9WzeVi9XwAUNlmzJih9957T99//71CQkLUtWtXPfvss2rZsqW7xhijadOmad68ecrKylLnzp2VnJysNm3auGvy8vI0adIk/f3vf9fZs2fVp08fvfzyy2rUqJG7JisrS+PGjdMHH3wgSbrppps0Z84c1atXz12TlpampKQkffbZZwoJCdHw4cM1c+ZMBQUFuWu2bdumBx98UBs2bFBERITuv/9+PfbYY9Vm8kV2drYK8vN0tlkPFQZ775pDAKzPLzdb+mmNsrOzaaQDQDVSoUb63r171bRp08rOAgAAAKAKrFmzRklJSerUqZPOnTunRx99VP3791dqaqpCQ0MlSc8995xmzZqlBQsWqEWLFnrqqafUr18/7dq1S2FhYZKk8ePH69///reWLFmiBg0aaOLEiRoyZIg2b94sf39/SdLw4cN18OBBLV++XJI0ZswYJSYm6t///rckyel0avDgwbriiiu0bt06HTt2TCNGjJAxRnPmzJEk5eTkqF+/furVq5c2btyo3bt3a+TIkQoNDdXEiROr+vRdlsJghwpDG/o6BgAAAC5RhRrpV199tbp3765Ro0bp9ttvV3BwcGXnAgAAAOAlrqa2y/z58xUZGanNmzere/fuMsZo9uzZevTRRzVs2DBJ0sKFCxUVFaV33nlH999/v7Kzs/XGG2/orbfeUt++fSVJixcvVuPGjbVy5UoNGDBAO3fu1PLly/XVV1+pc+fOkqTXXntNXbp00a5du9SyZUutWLFCqampOnDggGJjYyVJL7zwgkaOHKnp06crPDxcb7/9tnJzc7VgwQLZ7XYlJCRo9+7dmjVrliZMmFBtZqUDAACg+vKryIO+++47XXfddZo4caKio6N1//33a8OGDZWdDQAAAEAVcF0AMyIiQtL5b6BmZGSof//+7hq73a4ePXpo/fr1kqTNmzeroKDAoyY2NlYJCQnumi+//FIOh8PdRJek66+/Xg6Hw6MmISHB3USXpAEDBigvL0+bN2921/To0UN2u92j5vDhw9q3b19lngoAAACgVBWakZ6QkKBZs2bpueee07///W8tWLBAN9xwg5o3b65Ro0YpMTFRV1xxRWVnBS5L4v3369CxY6Xuu7JBA7316qtVnAgAAMD3jDGaMGGCbrjhBiUkJEiSMjIyJKnE2r1RUVHav3+/uyYoKEj169cvUeN6fEZGhiIjI0scMzIy0qOm+HHq16+voKAgj5omTZqUOI5rX2nLTubl5Skv778X9szJySnjLAAAAABlu6yLjQYEBOjWW2/VjTfeqJdffllTpkzRpEmTNGXKFN1555169tlnFRMTU1lZgcty6Ngxhd52W+n7li6t4jTV38C+3XQ0M73cuoz0w5LalFsHAAB848EHH9TWrVu1bt26EvuKL5lijCl3GZXiNaXVV0aNMeaCj5XOX1B12rRpZWYFAAAALtZlNdI3bdqkN998U0uWLFFoaKgmTZqkUaNG6fDhw3r88cd18803s+QLUEMdzUzXppfKb5DHDDtQBWkAAEBFPPTQQ/rggw+0du1aNWrUyL09Ojpa0vnZ3kUnxmRmZrpngkdHRys/P19ZWVkes9IzMzPVtWtXd82RI0dKHPfnn3/2GOfrr7/22J+VlaWCggKPGtfs9KLHkUrOmneZMmWKJkyY4L6fk5Ojxo0bl3U6AAAAgAuq0Brps2bNUtu2bdW1a1cdPnxYixYt0v79+/XUU0+padOm6tatm1599VV98803lZ0XF8nucMjucFSbcYuO/+OHH3pt/NpuYN9u6tiuWZm3gX27+TomLoNNUozDqRiHU1a67JpVc7lYPR8AVDZjjB588EG99957+uyzz0osjdK0aVNFR0crJSXFvS0/P19r1qxxN8k7dOigwMBAj5r09HRt377dXdOlSxdlZ2d7TK75+uuvlZ2d7VGzfft2paf/95tuK1askN1uV4cOHdw1a9euVX5+vkdNbGxsiSVfXOx2u8LDwz1uAAAAQEVVaEb6K6+8onvvvVd/+MMf3LNViouLi9Mbb7xxWeFQMTabTf4Bl/Vlgyodt/j4Z48eLfcrw6iYi5lF3nHcjipKA2+w2SS7996mFWbVXC5WzwcAlS0pKUnvvPOO/vWvfyksLMw929vhcCgkJEQ2m03jx4/X008/rebNm6t58+Z6+umnVadOHQ0fPtxdO2rUKE2cOFENGjRQRESEJk2apLZt26pv376SpF/96lcaOHCgRo8erVd/uR7NmDFjNGTIELVs2VKS1L9/f7Vu3VqJiYl6/vnndfz4cU2aNEmjR492N7+HDx+uadOmaeTIkXrkkUe0Z88ePf3003r88cf53AgAAIAqUaG2wZ49e8qtCQoK0ogRIyoyPAAAAAAveuWVVyRJPXv29Ng+f/58jRw5UpI0efJknT17VmPHjlVWVpY6d+6sFStWKCwszF3/4osvKiAgQHfccYfOnj2rPn36aMGCBfL393fXvP322xo3bpz69+8vSbrppps0d+5c935/f3999NFHGjt2rLp166aQkBANHz5cM2fOdNc4HA6lpKQoKSlJHTt2VP369TVhwgSPpVsAAAAAb6pQI33+/PmqW7eufvvb33ps/8c//qEzZ87QQPcxY4zO5eZKkgKCgy0/bvHxGyYkXNSFrACUZIyUk3v+vRMebGSVt5FVc7lYPR8AVDbXhTrLYrPZNHXqVE2dOvWCNcHBwZozZ47mzJlzwZqIiAgtXry4zGPFxcXpw3KW92vbtq3Wrl1bZg0AAADgLRVaI/2ZZ55Rw4YNS2yPjIzU008/fdmhcPkKzpxRwZkz1WbcouNHd+zotfGBms5Iyjrjp6wzfiq/RVJ1rJrLxer5AAAAAACAb1VoRvr+/ftLXJBIkuLj45WWlnbZoYCKSt2+Xb1vv730fbt2qVMV5wEAAAAAAABQ/VWokR4ZGamtW7eqSZMmHtu/++47NWjQoDJyARWSZ4xCb7ut9H1lfC0ZAAAAAAAAAC6kQo30u+66S+PGjVNYWJi6d+8uSVqzZo0efvhh3XXXXZUaEAAAAMB/OZ1OLViwQJ9++qkyMzNVWFjosf+zzz7zUTIAAACg5qpQI/2pp57S/v371adPHwUEnB+isLBQ99xzT7VZIz05OVnJyclyOp2+jgJYyqFDh9WxXbNy6zLSD0tq4/1AAADAw8MPP6wFCxZo8ODBSkhI4ALtAAAAQBWoUCM9KChI7777rv7617/qu+++U0hIiNq2bav4+PjKzuc1SUlJSkpKUk5OjhwOh6/jANZhnNr0UvkN8phhB6ogDAAAKG7JkiX6v//7P914442+jgIAAADUGhVqpLu0aNFCLVq0qKwsAAAAAMoRFBSkq6++2tcxAAAAgFqlQo101mW0Pnt4eLUat+j4u/7xD117//1ePQ5QU9kkRYc73T9bhVVzuVg9HwAUNXHiRP3v//6v5s6dy7IuAAAAQBWpUCOddRmtzWazyT8wsNqMW3z80xkZvKaACrLZpGDvvU0rzKq5XKyeDwCGDRvmcf+zzz7Tf/7zH7Vp00aBxT6fvffee1UZDQAAAKgVKtRIZ11GAAAAoOoUv6bPrbfe6qMkuFx+Z0/4OgIAH+P3AABUTxW+2CjrMlqXMUbn8vIkSQF2u+XHLT5+RKtWMsYwKx2oAGOkk3nn3zthdiOrvI2smsvF6vkAYP78+b6OgEoSsnetryMAAACgAirUSGddRusrOH1aUuU3vL01btHxY6+/3itjA7WBkXT8tJ8kqa7daZn1vq2ay8Xq+QCgqN69e+u9995TvXr1PLbn5OTolltu4XpFFne2aXcVhtTzdQwAPuR39gR/VAOAaqhCjfR169Zp1apVrMtYyRJf3KVDpzy3HQsMV++/7lLqgTPq5JtYAAAAsJDVq1crPz+/xPbc3Fx9/vnnPkiES1EYUk+FoQ19HQMAAACXqEKN9Hr16rEuoxccOiWF3jLYY5tfo0yFdoxU3ux/+CgVAAAArGDr1q3un1NTU5WRkeG+73Q6tXz5cl155ZW+iAYAAADUeBVqpLNGIwAAAFC1rr32WtlsNtlsNvXu3bvE/pCQEM2ZM8cHyQAAAICar0KNdEk6d+6cVq9erR9//FHDhw9XWFiYDh8+rPDwcNWtW7cyMwJel7p9u3rffvsF91/ZoIHeevXVKkwEAADgae/evTLGqFmzZtqwYYOuuOIK976goCBFRkbK39/fhwkBAACAmqtCjfT9+/dr4MCBSktLU15envr166ewsDA999xzys3N1d/+9rfKzgl4VZ4xCr3ttgvuP7R0aRWmAQAAKCk+Pl6SVFhY6OMkAAAAQO1ToUb6ww8/rI4dO+q7775TgwYN3NtvvfVW3XfffZUWDgAAAICnDz74oNTtNptNwcHBuvrqq9W0adMqTgUAAADUbBVqpK9bt05ffPGFgoKCPLbHx8fr0KFDlRIMl8ceFlatxi06/p7331e7UaO8ehygprJJigwrdP9sFVbN5WL1fABQ1C233CKbzSZjjMd21zabzaYbbrhBy5YtU/369X2UEgAAAKhZ/CryoMLCQjmdzhLbDx48qDAvN1pRPpvNJv+gIPkHBclmq7yWkLfGLT7+yYMHvTI+UBvYbFKdIKM6QUZWehtZNZeL1fMBQFEpKSnq1KmTUlJSlJ2drezsbKWkpOjXv/61PvzwQ61du1bHjh3TpEmTfB0VAAAAqDEqNCO9X79+mj17tubNmyfpfAP01KlTeuKJJ3TjjTdWakAAAAAA//Xwww9r3rx56tq1q3tbnz59FBwcrDFjxmjHjh2aPXu27r33Xh+mBAAAAGqWCjXSX3zxRfXq1UutW7dWbm6uhg8frj179qhhw4b6+9//XtkZcYmMMXLm5UmS/O12y49bfPx6V1/t/loygEtjjHQ67/x7J9RundnVVs3lYvV8uHiHDh1Wx3bNyq1rGBmj5Su/qIJEQOX78ccfFR4eXmJ7eHi4fvrpJ0lS8+bNdfTo0aqOBgAAANRYFWqkx8bGasuWLfr73/+ub775RoWFhRo1apR+//vfKyQkpLIzogLyT5+WJIVUcsPbW+MWHb/RDTd4ZWygNjCSjp4+v2pXHbvTMut9WzWXi9Xz4RIYpza91Kbcso7jdlRBGMA7OnTooD//+c9atGiRrrjiCknSzz//rMmTJ6tTp06SpD179qhRo0a+jAkAAADUKBVqpEtSSEiI7r33Xr4yCgAAAFShN954QzfffLMaNWqkxo0by2azKS0tTc2aNdO//vUvSdKpU6f02GOP+TgpAAAAUHNUqJG+aNGiMvffc889FQoDAAAAoGwtW7bUzp079cknn2j37t0yxqhVq1bq16+f/PzOf7vmlltu8W1IAAAAoIapUCP94Ycf9rhfUFCgM2fOKCgoSHXq1KGRDgAAAHiRzWbTwIEDNXDgQF9HAQAAAGqFCjXSs7KySmzbs2eP/vjHP+rPf/7zZYcCAAAAcGGffvqpPv30U2VmZqqwsNBj35tvvumjVAAAAEDN5VdZAzVv3lzPPPNMidnqAAAAACrPtGnT1L9/f3366ac6evSosrKyPG4AAAAAKl+FLzZaGn9/fx0+fLgyhwQAAABQxN/+9jctWLBAiYmJvo4CAAAA1BoVaqR/8MEHHveNMUpPT9fcuXPVrVu3SgmGyxNUt261Grfo+D/8+99qO2KEV48D1FQ2SVfULXT/bBVWzeVi9XywvoF9u+loZnq5dRnphyW18X4g1Gj5+fnq2rWrr2MAAAAAtUqFGum33HKLx32bzaYrrrhCvXv31gsvvFAZuXAZbDabAuz2ajNu8fFz9u2TzUYrC6gIm00KtRtfxyjBqrlcrJ4P1nc0M12bXiq/QR4z7EAVpEFNd9999+mdd97RY4895usoqAC/3GxfRwDgY/weAIDqqUKN9OIXNAIAAABQNXJzczVv3jytXLlS7dq1U2BgoMf+WbNm+SgZyuJwOBQYZJd+WuPrKAAsIDDILofD4esYAIBLUKlrpPvCyZMn1bt3bxUUFMjpdGrcuHEaPXq0r2P5lDFGzvx8SZJ/UJDlxy0+fniTJjLGMCsdqABjpDP55987dYKMrPI2smouF6vnA4Citm7dqmuvvVaStH37do99fH6yrqioKC1+a5Gys5mJWpvt379f06dP16OPPqr4+Hhfx4EPORwORUVF+ToGAOASVKiRPmHChIuu9faMmDp16mjNmjWqU6eOzpw5o4SEBA0bNkwNGjTw6nGtLv/UKUlSSEREtRi36PhxPXt6Zezq6GLX3G0YGaPlK7+ogkSwOiPp51N+kqS4CKdl1vu2ai4Xq+cDgKJWrVrl6wiooKioKBpnkCTFx8erRYsWvo4BAAAuQYUa6d9++62++eYbnTt3Ti1btpQk7d69W/7+/mrfvr27ripmxPj7+6tOnTqSzn/N1el0yhjWuUXNcLFr7nYct6MK0gAAACv54Ycf9OOPP6p79+4KCQnhG30AAACAF/lV5EFDhw5Vjx49dPDgQX3zzTf65ptvdODAAfXq1UtDhgzRqlWrtGrVKn322WfljrV27VoNHTpUsbGxstlsWrZsWYmal19+WU2bNlVwcLA6dOigzz//3GP/iRMndM0116hRo0aaPHmyGjZsWJGnBQAAAFjesWPH1KdPH7Vo0UI33nij0tPPf3vtvvvu08SJE32cDgAAAKiZKtRIf+GFFzRjxgzVr1/fva1+/fp66qmn9MILL1zSWKdPn9Y111yjuXPnlrr/3Xff1fjx4/Xoo4/q22+/1W9+8xsNGjRIaWlp7pp69erpu+++0969e/XOO+/oyJEjFXlaAAAAgOX96U9/UmBgoNLS0tzfzJSkO++8U8uXL/dhMgAAAKDmqlAjPScnp9RmdWZmpk6ePHlJYw0aNEhPPfWUhg0bVur+WbNmadSoUbrvvvv0q1/9SrNnz1bjxo31yiuvlKiNiopSu3bttHbt2gseLy8vTzk5OR43AAAAoLpYsWKFnn32WTVq1Mhje/PmzbV//34fpQIAAABqtgo10m+99Vb94Q9/0D//+U8dPHhQBw8e1D//+U+NGjXqgg3xisjPz9fmzZvVv39/j+39+/fX+vXrJUlHjhxxN8NzcnK0du1a97rtpZkxY4YcDof71rhx40rLCwAAAHjb6dOnPWaiuxw9elR2u/2ixylvicWRI0fKZrN53K6//nqPmry8PD300ENq2LChQkNDddNNN+ngwYMeNVlZWUpMTHR//k5MTNSJEyc8atLS0jR06FCFhoaqYcOGGjdunPLz8z1qtm3bph49eigkJERXXnmlnnzySa6NBAAAgCpToUb63/72Nw0ePFh333234uPjFR8fr9///vcaNGiQXn755UoLd/ToUTmdzhJXto+KilJGRoYk6eDBg+revbuuueYa3XDDDXrwwQfVrl27C445ZcoUZWdnu28HDhyotLwAAACAt3Xv3l2LFi1y37fZbCosLNTzzz+vnj17XvQ45S2xKEkDBw5Uenq6+/bxxx977B8/frzef/99LVmyROvWrdOpU6c0ZMgQOZ1Od83w4cO1ZcsWLV++XMuXL9eWLVuUmJjo3u90OjV48GCdPn1a69at05IlS7R06VKP9d5zcnLUr18/xcbGauPGjZozZ45mzpypWbNmXfTzBQAAAC5HQEUeVKdOHb388st6/vnn9eOPP8oYo6uvvlqhoaGVnU/S+X8cFGWMcW/r0KGDtmzZctFj2e32S5qpU10Feem/hbfGLTr+T//5jxzx8V49DlBT2SQ1DC10/2wVVs3lYvV8AFCUq2G+adMm5efna/LkydqxY4eOHz+uL7744qLHGTRokAYNGlRmjd1uV3R0dKn7srOz9cYbb+itt95S3759JUmLFy9W48aNtXLlSg0YMEA7d+7U8uXL9dVXX6lz586SpNdee01dunTRrl271LJlS61YsUKpqak6cOCAYmNjJZ2/JtPIkSM1ffp0hYeH6+2331Zubq4WLFggu92uhIQE7d69W7NmzdKECRNK/HsBAAAAqGwVmpHu4pqZ0qJFC4WGhlb6VysbNmwof39/9+xzl8zMzBKz1PFfNptNAcHBCggOrtR/VHhr3OLjn/jhB/4xBFSQzSbVDTaqG2xkpbeRVXO5WD0fABTVunVrbd26Vb/+9a/Vr18/nT59WsOGDdPGjRs1ffr0Sj3W6tWrFRkZqRYtWmj06NHKzMx079u8ebMKCgo8lmGMjY1VQkKCexnGL7/8Ug6Hw91El6Trr79eDofDoyYhIcHdRJekAQMGKC8vT5s3b3bX9OjRw2NCzIABA3T48GHt27evUp8zAAAAUJoKzUg/duyY7rjjDq1atUo2m0179uxRs2bNdN9996levXp64YUXKiVcUFCQOnTooJSUFN16663u7SkpKbr55psr5RgAAABAdRMdHa1p06Z5bPvuu++0cOFCvfnmm5VyjEGDBum3v/2t4uPjtXfvXj322GPq3bu3Nm/eLLvdroyMDAUFBal+/foejyu6DGNGRoYiIyNLjB0ZGelRU3ySTP369RUUFORR06RJkxLHce1r2rRpiWPk5eUpLy/Pfd91XSUAAACgIio0I/1Pf/qTAgMDlZaW5nGhozvvvFPLly+/pLFOnTqlLVu2uJdn2bt3r7Zs2aK0tDRJ0oQJE/T666/rzTff1M6dO/WnP/1JaWlpeuCBByoS3S05OVmtW7dWp06dLmscKzLGyJmfL2d+fqV+S8Bb4xYfP6xRIy4cBVSQMdKZfJvO5NtkpbeRVXO5WD0fAPjCnXfeqcGDByshIUFDhw7Vf/7zH+3evVsfffRRmY8rugyjVHKZxsqqcX1evNA3GWfMmOG+wKnD4VDjxo3LzA0AAACUpUKN9BUrVujZZ59Vo0aNPLY3b95c+/fvv6SxNm3apOuuu07XXXedpPON8+uuu06PP/64pPMf4GfPnq0nn3xS1157rdauXauPP/5Y8Ze5hnZSUpJSU1O1cePGyxrHqvJOnlTeyZPVZtyi48f/ssYmgEtnJGWe9FPmST9ZqR9s1VwuVs8HAFYQExOj+Ph47dmzR9L5WfH5+fnKysryqCu6DGN0dLSOHDlSYqyff/7Zo6b4Uo5ZWVkqKCgos8a1zMyFlnycMmWKsrOz3bcDBw5c6lMGAAAA3CrUSD99+rTHTHSXo0ePXvKFPHv27CljTInbggUL3DVjx47Vvn373Oskdu/evSKxAQAAAFTQsWPHdODAAcXExEiSOnTooMDAQKWkpLhr0tPTtX37dnXt2lWS1KVLF2VnZ2vDhg3umq+//lrZ2dkeNdu3b1d6erq7ZsWKFbLb7erQoYO7Zu3atcrPz/eoiY2NLbHki4vdbld4eLjHDQAAAKioCq2R3r17dy1atEh//etfJZ3/OmVhYaGef/559erVq1IDAgAAAJCGDRtW5v4TJ05c0ninTp3SDz/84L7vWmIxIiJCERERmjp1qm677TbFxMRo3759euSRR9SwYUP3tYscDodGjRqliRMnqkGDBoqIiNCkSZPUtm1b9f3lG4a/+tWvNHDgQI0ePVqvvvqqJGnMmDEaMmSIWrZsKUnq37+/WrdurcTERD3//PM6fvy4Jk2apNGjR7ub38OHD9e0adM0cuRIPfLII9qzZ4+efvppPf7441ykHgAAAFWiQo30559/Xj179tSmTZuUn5+vyZMna8eOHTp+/Li++OKLys4IoByHDh1Wx3bNyq3LSD8sqY33AwEAgErncDjK3X/PPfdc9HibNm3ymAQzYcIESdKIESP0yiuvaNu2bVq0aJFOnDihmJgY9erVS++++67CwsLcj3nxxRcVEBCgO+64Q2fPnlWfPn20YMEC+fv7u2vefvttjRs3Tv3795ck3XTTTZo7d657v7+/vz766CONHTtW3bp1U0hIiIYPH66ZM2d6PLeUlBQlJSWpY8eOql+/viZMmODODAAAAHhbhRrprVu31tatW/XKK6/I399fp0+f1rBhw5SUlOT+qieAKmSc2vRS+Q3ymGGsDQoAl2Jg3246mplebh1/qERVmD9/fqWO51pi8UI++eSTcscIDg7WnDlzNGfOnAvWREREaPHixWWOExcXpw8//LDMmrZt22rt2rXlZgIAAAC84ZIb6QUFBerfv79effVVTZs2zRuZqkRycrKSk5PldDp9HQUAAFjU0cx0/lAJAAAAALj0i40GBgZq+/bt1X4twqSkJKWmpmrjxo2+jgIAAAAAAAAAsLAKLe1yzz336I033tAzzzxT2XlQSQJDQ6vVuEXH35eSIkd8vFePc6lSt29X79tvL3XflQ0a6K1fLp4F+JpNUkRooftnq7BqLher5wMAAAAAAL5VoUZ6fn6+Xn/9daWkpKhjx44KLdZcnTVrVqWEQ8XYbDYFBgdXm3GLj3/8++8t942HPGMUetttpe47tHRpFacBLsxmk8KDL7zera9YNZeL1fMBAAAAAADfuqRG+k8//aQmTZpo+/btat++vSRp9+7dHjVWa4ACAAAAAAAAAHA5LqmR3rx5c6Wnp2vVqlWSpDvvvFMvvfSSoqKivBIOFWOMUeG5c5Ikv4AKfemgSsctPn5odLSMMfxRBqgAY6S8829T2QPOz7S2AqvmcrF6PgAAAAAA4FuXdLFRYzy/9v6f//xHp0+frtRAVSU5OVmtW7dWp06dfB3FK/JycpSXk1Ntxi06ftOBA702PlDTGUkZOf7KyPGXlRYqsWouF6vnAwAAAAAAvnVJjfTiijfWq5OkpCSlpqZq48aNvo4CAAAAAAAAALCwS2qk22y2EsttsPwGAAAAAAAAAKAmu6SFro0xGjlypOx2uyQpNzdXDzzwgEJDQz3q3nvvvcpLCAAAAAAAAACAD11SI33EiBEe9+++++5KDQMAAAAAAAAAgNVcUiN9/vz53soBAAAAAAAAAIAlXdbFRgEAAAAAAAAAqOkuaUY6qo/AOnWq1bhFx09btUqO+HivHgeoqWyS6tcpdP9sFVbN5WL1fAAAAAAAwLdqbSM9OTlZycnJcjqdvo5S6Ww2mwJDQqrNuMXHP7p9u1rdfvsF677+8gvl5+eWuu/UyRx9vuZTSVJQULA6d+nmlayAVdlskiPE+DpGCVbN5WL1fAAAAAAAwLdqbSM9KSlJSUlJysnJkcPh8HUcXIL8/Fz9pk1YqfvWpfjrhl/2fb7jZFXGAgAAAAAAAFBD1dpGek1mjFHhLzPt/fz9LT9u8fFDGjaUMUY2GwssAJfKGCn/ly/aBPmfn2ltBVbN5WL1fAAAAAAAwLdopNdQednZkqSQiIhqMW7R8a8aMsQrY1vJwL7ddDQzvdy6jPTDktp4PxBqDCMpPfv8H7riIpyWWe/bqrlcrJ4PAAAAAAD4Fo10wAeOZqZr00vlN8hjhh2ogjQAAAAAAAAAyuLn6wAAAAAAAAAAAFgZjXQAAAAAAAAAAMpAIx0AAAAAAAAAgDLQSAcAAAAAAAAAoAy19mKjycnJSk5OltPp9HUUAAAAt0OHDqtju2bl1jWMjNHylV9UQSIAAAAAQK1tpCclJSkpKUk5OTlyOBy+jlPpAkNCqtW4Rcc/+PnncsTHe/U4QE1lk1QvpND9s1VYNZeL1fOhljFObXqpTbllHcftqIIwAAAAAACJpV1qJJvNpsA6dRRYp45stsprCXlr3OLjZ27Z4pXxgdrAZpPq1TGqV8fISm8jq+ZysXo+AAAAAADgW7V2RjpQFRLvv1+Hjh0rsX33iTz1/usuXVlXeutPLX2QDAAAAAAAAMDFopFeAxljZH5Z+93m72/5cYuPb69XT8aYGjEr/dCxYwq97bYS2/0a1lNomzAdWvaRD1KhJjNGKvjl0g+B/rLM7Gqr5nKxej4AAAAAAOBbLO1SQ+VmZys3O7vajFt0/Oa33OK18YGazkg6nO2vw9n+Mr4OU4RVc7lYPR8AAAAAAPAtZqQDF+HUqZP6fM2npe4r3PClOrZrJklqGBmj5Su/qMpoAAAAAAAAALyMRjpwEYwx+k2bsFL3nd4Tqs8eO7/OecdxO6oyFgAAAAAAAIAqwNIuAAAAAAAAAACUgUY6AAAAAAAAAABlYGkX1Fi5ubke65qfOplTYp3zoKBgde7SraqjAQAAAAAAAKhGam0jPTk5WcnJyXI6nb6OAm8ptq75uhR/3VBsnfPPd5ys6lQAAAAAAAAAqplau7RLUlKSUlNTtXHjRl9H8YqA4GAFBAdXm3GLjv/z9u1eGx+o6WySwoMLFR5cKJuvwxRh1VwuVs8HAAAAAAB8q9Y20msym82moNBQBYWGymarvJaQt8YtPv6RTZu8Mj5QG9hsUkSoUUSokZXeRlbN5WL1fAAAAAAAwLdopAMAAAAAAAAAUAYa6TWQMUaFTqcKnU4ZYyw/bvHxA+vW9cr4QG1gjHTOef5mpbeRVXO5WD0fAHjD2rVrNXToUMXGxspms2nZsmUe+40xmjp1qmJjYxUSEqKePXtqx44dHjV5eXl66KGH1LBhQ4WGhuqmm27SwYMHPWqysrKUmJgoh8Mhh8OhxMREnThxwqMmLS1NQ4cOVWhoqBo2bKhx48YpPz/fo2bbtm3q0aOHQkJCdOWVV+rJJ5/kMyMAAACqDI30Gir3xAnlFvsHipXHLTp+y9tv99r4QE1nJB084a+DJ/xlpdaCVXO5WD0fAHjD6dOndc0112ju3Lml7n/uuec0a9YszZ07Vxs3blR0dLT69eunkyf/e7H28ePH6/3339eSJUu0bt06nTp1SkOGDJHT6XTXDB8+XFu2bNHy5cu1fPlybdmyRYmJie79TqdTgwcP1unTp7Vu3TotWbJES5cu1cSJE901OTk56tevn2JjY7Vx40bNmTNHM2fO1KxZs7xwZgAAAICSAnwdAAAAAEDVGzRokAYNGlTqPmOMZs+erUcffVTDhg2TJC1cuFBRUVF65513dP/99ys7O1tvvPGG3nrrLfXt21eStHjxYjVu3FgrV67UgAEDtHPnTi1fvlxfffWVOnfuLEl67bXX1KVLF+3atUstW7bUihUrlJqaqgMHDig2NlaS9MILL2jkyJGaPn26wsPD9fbbbys3N1cLFiyQ3W5XQkKCdu/erVmzZmnChAlcXwcAAABex4x0AAAAAB727t2rjIwM9e/f373NbrerR48eWr9+vSRp8+bNKigo8KiJjY1VQkKCu+bLL7+Uw+FwN9El6frrr5fD4fCoSUhIcDfRJWnAgAHKy8vT5s2b3TU9evSQ3W73qDl8+LD27dtX+ScAAAAAKIZGOgAAAAAPGRkZkqSoqCiP7VFRUe59GRkZCgoKUv369cusiYyMLDF+ZGSkR03x49SvX19BQUFl1rjuu2qKy8vLU05OjscNAAAAqCiWdgEAAABQquJLphhjyl1GpXhNafWVUeO60OiF8syYMUPTpk0rMytQlXr27On+ecyYMZKk1atX+yYMAAC4ZMxIBwAAAOAhOjpaUsnZ3pmZme6Z4NHR0crPz1dWVlaZNUeOHCkx/s8//+xRU/w4WVlZKigoKLMmMzNTUslZ8y5TpkxRdna2+3bgwIHynzjgJUWb6BezHQAAWA+NdAAAAAAemjZtqujoaKWkpLi35efna82aNerataskqUOHDgoMDPSoSU9P1/bt2901Xbp0UXZ2tjZs2OCu+frrr5Wdne1Rs337dqWnp7trVqxYIbvdrg4dOrhr1q5dq/z8fI+a2NhYNWnSpNTnYLfbFR4e7nEDfKG8ZjnNdAAAqgca6TVUgN2ugCIXY7L6uEXHP/b9914bH6jpbJLC7EZhdqOyv3hftayay8Xq+QDAG06dOqUtW7Zoy5Ytks5fYHTLli1KS0uTzWbT+PHj9fTTT+v999/X9u3bNXLkSNWpU0fDhw+XJDkcDo0aNUoTJ07Up59+qm+//VZ333232rZtq759+0qSfvWrX2ngwIEaPXq0vvrqK3311VcaPXq0hgwZopYtW0qS+vfvr9atWysxMVHffvutPv30U02aNEmjR492N7+HDx8uu92ukSNHavv27Xr//ff19NNPa8KECeUuNQP40sU2yWmmAwBgfayRXgPZbDYF1a1bbcYtPn76V1/pqoEDvXYcoCaz2aQGdQt9HaMEq+ZysXo+APCGTZs2qVevXu77EyZMkCSNGDFCCxYs0OTJk3X27FmNHTtWWVlZ6ty5s1asWKGwsDD3Y1588UUFBATojjvu0NmzZ9WnTx8tWLBA/v7+7pq3335b48aNU//+/SVJN910k+bOneve7+/vr48++khjx45Vt27dFBISouHDh2vmzJnuGofDoZSUFCUlJaljx46qX7++JkyY4M6M6iE3N1dpaWm+jmFZu3fv9nWEKhUXF6fg4GBfxwAA4KLV2kZ6cnKykpOT5XQ6fR0FAAAAqHI9e/Z0X7CzNDabTVOnTtXUqVMvWBMcHKw5c+Zozpw5F6yJiIjQ4sWLy8wSFxenDz/8sMyatm3bau3atWXWwNrS0tLcF9lESbXt3MybN08tWrTwdQwAAC5arW2kJyUlKSkpSTk5OXI4HL6OU6mMMZLrH0WV+FVXb41bfHx/u13GGL6mC1SAMVLhL29TP5tX3qoVYtVcLlbPBwBATRAXF6d58+b5OkaVupTmeG07N3Fxcb6OAADAJam1jfSa7mxWliQpJCKiWoxbdPxf/e53XhkbqA2MpANZ579OHxfhtMx631bN5WL1fAAA1ATBwcHMQC4D5wZAbVLatSFWr15d5TmAS8HFRgEAAAAAAABUiQtdYJkLL8PqaKQDAAAAAAAA8LrymuU002FlNNIBAAAAAAAAeFXxJvnq1avdt7LqAKugkQ4AAAAAAACgyhRvnrM+OqoDGukAAAAAAAAAAJSBRjoAAAAAAAAAAGUI8HUAeIe/3V6txi06fta338oRH+/V4wA1lU1SXbtx/2wVVs3lYvV8QFUY2Lebjmaml1vXMDJGy1d+UQWJAAAAUFP17NnTYzkX1kVHdUAjvQay2Wyy161bbcYtPv6hdevUtG9frx0HqMlsNqlh3UJfxyjBqrlcrJ4PqApHM9O16aU25dZ1HLejCtIAAACgplm9erVHw/xCzXPWS4dVsbQLAAAAAAAAAK8rr0lOEx1WRiO9BjLGeNysPm7x8W0BAV4ZH6gNjJEKf7lZ6W1k1VwuVs8HAAAAADXFhZrlNNFhdSztUkOdPX5ckhQSEVEtxi06fpu77/bK2EBtYCSlHfeXJMVFOC2z3rdVc7lYPR8AAAAA1CQ0zVEdMSMdAAAAAAAAAIAy0EgHAAAAAAAAAKAMNNIBAAAAAAAAACgDjXQAAAAAAAAAAMrAxUYBAAAAAACAKpSbm6u0tDRfx4BFxMXFKTg42NcxUA4a6QAAAAAAAEAVSktL05gxY3wdAxYxb948tWjRwtcxUI5a20hPTk5WcnKynE6nr6N4hX9QULUat+j42fv2yREf79XjADWVTVKdIOP+2SqsmsvF6vkAAAAA1CxxcXGaN2+er2P41P79+zV9+nQ9+uijiq/lfaC4uDhfR8BFqLWN9KSkJCUlJSknJ0cOh8PXcSqVzWaTPSys2oxbfPwDq1crvmdPrx2nJkh8cZcOnfrv/WOB4er9113u+1fWld76U0sfJIOv2WxSZFihr2OUYNVcLlbPh8p36NBhdWzXrNy6jPTDktp4PxAAAABqleDgYGYg/yI+Pp5zgWqh1jbSAen8mmSfr/lUp07m6PM1n16wrrDQWg22Q6ek0FsGu+/7NcpUaMfI/+5f9pEvYgFA9WGc2vRS+Q3ymGEHqiAMAAAAAMDqaKTXMl9/+YXy83Pd90trIAcFBatzl25VHc03jNFv2oRpXYq/bmhz4dn2Hy2rukgAAAAAAAAArIVGeg1kjNHZ48clSSERER778vNz9ZsiDePSGsif7zh5yeNWBtf4CSNHyhgjm616rFScujfHvazK7hN56n377f/dt2uXOvkqGGqlQiOlHfeXJMVFOOVnkbeRVXO5WD0fAAAAAADwLRrp8LqLmQUvSXZ7iBKaV791vfNsAe5lVvx2nFRojz7/3Td1qo9SAQAAAAAAAKgsNNLhdRczC16S1qWeKrENAAAAAAAAAHzNz9cBAAAAAAAAAACwMhrpAAAAAAAAAACUgaVdAB8qeqHS4q6sW8VhAAAAAAAAAJSKRjrgQ0UvVFrcoWUfVXEaAACq1sC+3XQ0M73cuoaRMVq+8osqSAQAAAAApaORXkP5BQZWq3GLjn/y4EE54uO9ehygprJJCgk07p+twqq5XKyeD6ipjmama9NLbcqt6zhuRxWkAQAAAIALY430Gshmsyk4PFzB4eGy2SqvJeStcV2MMQoOD9f+lSu9Mj5QG9hsUlR4oaLCC2Wlt5FVc7lYPR8AAKie7rrrrkqtAwAAvkMjHQAAAAAAL1iyZEml1gEAAN9haRcAAIBq6NChw+rYrlm5dawvDgAAAACXj0Z6DWSM0dnjxyVJIRERlh/XxWaz6cyxY2p9990yxrC8C1ABhUY6cNxfktQ4wik/i7yNrJrLxer5gFIZJ+uLAwAAAEAVoZEOy/EL4GUJXA7j6wAXYNVcLlbPBwAAAAAAfIc10gEAAAAAAAAAKAONdAAAAAAAAAAAykAjHQAAAEAJU6dOlc1m87hFR0e79xtjNHXqVMXGxiokJEQ9e/bUjh2ea/Ln5eXpoYceUsOGDRUaGqqbbrpJBw8e9KjJyspSYmKiHA6HHA6HEhMTdeLECY+atLQ0DR06VKGhoWrYsKHGjRun/Px8rz13AAAAoDga6QAAAABK1aZNG6Wnp7tv27Ztc+977rnnNGvWLM2dO1cbN25UdHS0+vXrp5MnT7prxo8fr/fff19LlizRunXrdOrUKQ0ZMkROp9NdM3z4cG3ZskXLly/X8uXLtWXLFiUmJrr3O51ODR48WKdPn9a6deu0ZMkSLV26VBMnTqyakwAAAACIi40CAAAAuICAgACPWeguxhjNnj1bjz76qIYNGyZJWrhwoaKiovTOO+/o/vvvV3Z2tt544w299dZb6tu3ryRp8eLFaty4sVauXKkBAwZo586dWr58ub766it17txZkvTaa6+pS5cu2rVrl1q2bKkVK1YoNTVVBw4cUGxsrCTphRde0MiRIzV9+nSFh4dX0dkAAABAbcaM9BrKLyBAfgGV/3cSb41bdPzTGRleGx+oDYIDjIIDjK9jlGDVXC5WzwcAvrBnzx7FxsaqadOmuuuuu/TTTz9Jkvbu3auMjAz179/fXWu329WjRw+tX79ekrR582YVFBR41MTGxiohIcFd8+WXX8rhcLib6JJ0/fXXy+FweNQkJCS4m+iSNGDAAOXl5Wnz5s3ee/IAAABAEcxIr4FsNpuCHY5qM66LMUbBDof2Ll+uK6+/3mvHAWoyP5sU7Sj0dYwSrJrLxer5AMAXOnfurEWLFqlFixY6cuSInnrqKXXt2lU7duxQxi8TH6KiojweExUVpf3790uSMjIyFBQUpPr165eocT0+IyNDkZGRJY4dGRnpUVP8OPXr11dQUJC7pjR5eXnKy8tz38/JybnYpw4AAACUQCMdAAAAQAmDBg1y/9y2bVt16dJFV111lRYuXKjrf5n0YLPZPB5jjCmxrbjiNaXVV6SmuBkzZmjatGllZgEAAAAuFku7AAAAAChXaGio2rZtqz179rjXTS8+IzwzM9M9ezw6Olr5+fnKysoqs+bIkSMljvXzzz971BQ/TlZWlgoKCkrMVC9qypQpys7Odt8OHDhwic8YAAAA+C8a6TWQMUZnjh/XmePHZUzlrffrrXFdbDabzhw/rlZ33eWV8YHaoNBIacf9lXbcX4UWehtZNZeL1fMBgBXk5eVp586diomJUdOmTRUdHa2UlBT3/vz8fK1Zs0Zdu3aVJHXo0EGBgYEeNenp6dq+fbu7pkuXLsrOztaGDRvcNV9//bWys7M9arZv36709HR3zYoVK2S329WhQ4cL5rXb7QoPD/e4AQAAABXF0i41lbca0d5ucBujgOBg7x4DqOGs2gi2ai4Xq+cDgKo2adIkDR06VHFxccrMzNRTTz2lnJwcjRgxQjabTePHj9fTTz+t5s2bq3nz5nr66adVp04dDR8+XJLkcDg0atQoTZw4UQ0aNFBERIQmTZqktm3bqm/fvpKkX/3qVxo4cKBGjx6tV199VZI0ZswYDRkyRC1btpQk9e/fX61bt1ZiYqKef/55HT9+XJMmTdLo0aNpjgMAAKDKVPtG+oEDB5SYmKjMzEwFBAToscce029/+1tfxwIAAACqtYMHD+p3v/udjh49qiuuuELXX3+9vvrqK8XHx0uSJk+erLNnz2rs2LHKyspS586dtWLFCoWFhbnHePHFFxUQEKA77rhDZ8+eVZ8+fbRgwQL5+/u7a95++22NGzdO/fv3lyTddNNNmjt3rnu/v7+/PvroI40dO1bdunVTSEiIhg8frpkzZ1bRmQAqR7NmzfTmm2+6799777366aeffJgIAABcimrfSA8ICNDs2bN17bXXKjMzU+3bt9eNN96o0NBQX0cDAAAAqq0lS5aUud9ms2nq1KmaOnXqBWuCg4M1Z84czZkz54I1ERERWrx4cZnHiouL04cfflhmDWB1P/30k3r27OnrGAAAoIKqfSM9JiZGMTExkqTIyEhFRETo+PHjNNIBAAAAAAAAAJXC5xcbXbt2rYYOHarY2FjZbDYtW7asRM3LL7+spk2bKjg4WB06dNDnn39e6libNm1SYWGhGjdu7OXUAAAAAACUbfXq1ZVaBwAAfMfnM9JPnz6ta665Rn/4wx902223ldj/7rvvavz48Xr55ZfVrVs3vfrqqxo0aJBSU1MVFxfnrjt27Jjuuecevf7661UZHwAAAACAC1q9enWZS7rQREdtdeTIEWVnZ/s6Bnxo//79Hv+L2svhcCgqKsrXMcrl80b6oEGDNGjQoAvunzVrlkaNGqX77rtPkjR79mx98skneuWVVzRjxgxJUl5enm699VZNmTJFXbt2LfN4eXl5ysvLc9/PycmphGdhPX5FLuBUHcYtOv7Zo0fl+OUiVgAuXZC/8XWEUlk1l4vV8wEAgOqpvHXRe/bsSTMdtc6RI0d0d+I9KsjPK78YNd706dN9HQE+Fhhk1+K3Flm+me7zRnpZ8vPztXnzZv3lL3/x2N6/f3+tX79ekmSM0ciRI9W7d28lJiaWO+aMGTM0bdo0r+S1CpvNpuB69arNuC7GGAXXq6cfP/xQMR07eu04QE3mZ5Ni6xX6OkYJVs3lYvV8AACgeireRPfz89Mdd9yh//u//1NhYaFHHc101CbZ2dkqyM/T2WY9VBjs8HUcAD7kl5st/bRG2dnZNNIvx9GjR+V0OkucxKioKGVkZEiSvvjiC7377rtq166de331t956S23bti11zClTpmjChAnu+zk5OaypDgAAAADwqkWLFrmXJ33ggQeUlpame+65x8epAN8qDHaoMLShr2MAwEWxdCPdxWazedw3xri33XDDDR5/yS+P3W6X3W6v1HwAAAAAAJSl6DW+SrsPAACszdKN9IYNG8rf3989+9wlMzPT8lP9fckYo9wTJySpUpdi8da4LjabTWezstTi9ts9/lgC4OIVGunwifPXMoit55SfRd5GVs3lYvV8AACg+lu7dq0ef/xx9/0nn3zSh2kAAMCl8vN1gLIEBQWpQ4cOSklJ8diekpJS7kVFaztTWChzCTP1fT1u0fGD6tb12vhAbXCu8PzNaqyay8Xq+QAAQPVWtIle2n0AAGBtPp+RfurUKf3www/u+3v37tWWLVsUERGhuLg4TZgwQYmJierYsaO6dOmiefPmKS0tTQ888MBlHTc5OVnJyclyOp2X+xQAt9zcXH2+5lP3/VMnczzuu+Tl5koKq8JkAAAAAKravHnzNGbMmIuqAwAA1ubzRvqmTZvUq1cv933XhUBHjBihBQsW6M4779SxY8f05JNPKj09XQkJCfr4448VHx9/WcdNSkpSUlKScnJy5HBwhWhUEmP0mzb/bZCvS/HXDW1KNsxTNp2tylQAAAAAfKD4MqVl1bVo0cLLaQAAwOXweSO9Z8+eMsaUWTN27FiNHTu2ihIBAAAAAHD5Lnb5lscff1yrV6/2bhgAAHBZLL1GOgAAAAAANcGsWbPKvA8AAKzN5zPSAQAAAACo6dq3b8+scwAAqjFmpNdQNn9/2fz9q824RcfPPXHCa+MDtUGg//mb1Vg1l4vV8wEAgOptw4YNZd4HAADWVmtnpCcnJys5OVlOp9PXUSqdzWZTSL161WZcF2OMQurV0+ZlyxR97bVeOw5Qk/nZpCvrWe/3mlVzuVg9HwAAqJ78/PxUWFgoSZo8ebIkqVWrVvr+++9L1AG1kd/ZE76OAMDHqtPvgVrbSE9KSlJSUpJycnLkcDh8HQcAAAAAUMMsXrxYw4cP99hWvInuqgNqo5C9a30dAQAuWq1tpAMAAAAA4E2xsbEKDAxUQUHBBWsCAwMVGxtbhakA6zjbtLsKQ+r5OgYAH/I7e6La/FGNRnoNZIxRbna2JCm4Emfbe2tcF5vNprMnTujqW26RMUY2m63SjwHUdIVGSs8+v9B3jMMpP4u8jayay8Xq+QAAQPWVkpKifv36ldpMDwwMVEpKig9SAdZQGFJPhaENfR0DAC4KjfQaynhp7XdvjVt0/GAvrsMO1AYFFl3q26q5XKyeDwAAVF8XmpFe1kx1AABgLVzRBAAAAAAAL+nZs+dl7QcAANZAIx0AAAAAAC8o3iRfvXq1+1ZWHQAAsJ5a20hPTk5W69at1alTJ19HAQAAAADUcMWb58XvAwAAa6u1jfSkpCSlpqZq48aNvo4CAAAAAAAAALCwWttIBwAAAAAAAADgYtBIr6Fsfn6y+VX+f15vjVt0/PxTp7w2PlAbBPidv1mNVXO5WD0fAACo3oqvg8666AAAVC8Bvg6Aymez2RRSv361GdfFGKOQ+vW1+X//V5EJCV47DlCT+dmkRvWdvo5RglVzuVg9HwAAqJ5Wr17t0TC/UPOc9dIBALA+GukAAAAAAHhJ8WZ6afuB2sovN9vXEQD4WHX6PUAjHQAAAAAAL7pQM50mOmorh8OhwCC79NMaX0cBYAGBQXY5HA5fxyhXrW2kJycnKzk5WU5nzfsqvzFGednn/5pjr8QXobfGdbHZbMo9cUJXDRkiY4xsNlulHwOo6QqNlJF9fqHvaEeh/CzyNrJqLher5wMAANXbhWak9+zZk2Y6aqWoqCgtfmuRsrOrz0xUVL79+/dr+vTpevTRRxUfH+/rOPAhh8OhqKgoX8coV61tpCclJSkpKUk5OTnV4i8el6rQS38g8Na4RccPadjQq8cAarp8pzW7wFbN5WL1fAAAoHoq76KiNNNRW0VFRVWLxhm8Lz4+Xi1atPB1DKBcfr4OAAAAAABATVReE/1S6wAAgO/QSAcAAAAAAAAAoAw00gEAAAAAAAAAKAONdAAAAAAAAAAAykAjHQAAAAAAAACAMgT4OgC8xGarXuMWGf9cbq53jwHUcH5efptWlFVzuVg9HwAAAAAA8B1mpNdANptNdSIiVCciQrZKbHx7a1wXY4zqRETo+yVLvDI+UBv42aS4CKfiIpyWagxbNZeL1fMBAAAAAADfqrWN9OTkZLVu3VqdOnXydRQAAAAAAAAAgIXV2qVdkpKSlJSUpJycHDkcDl/HAQAAAFCOl19+Wc8//7zS09PVpk0bzZ49W7/5zW98HQsAgEuWm5urtLQ0X8fwqf3793v8b20WFxen4OBgX8dAOWptI70mM8YoLydHkmQPD7f8uC42m0252dlqOnCgjDEs7wJUQKGRMnPOf9koMrzQMsuUWDWXi9XzAQCkd999V+PHj9fLL7+sbt266dVXX9WgQYOUmpqquLg4X8cDAOCSpKWlacyYMb6OYQnTp0/3dQSfmzdvnlq0aOHrGCgHjfQaqvDcuWo1btHxQ6OjvXoMoKbLPWfNLrBVc7lYPR8A1HazZs3SqFGjdN9990mSZs+erU8++USvvPKKZsyY4eN0AABcmri4OM2bN8/XMWARTAqoHmiko8JOnTqpz9d8Wvq+kznufXm5uZLCqjAZAAAAapL8/Hxt3rxZf/nLXzy29+/fX+vXry/1MXl5ecrLy3Pfz/nlm5UAAFhBcHAwM5CBaoZGOirMGKPftCm9Qb4uxV83/LIvZdPZqowFAACAGubo0aNyOp2Kiory2B4VFaWMjIxSHzNjxgxNmzatKuIBAACgFvDzdQAAAAAAuBjFr6FT1nV1pkyZouzsbPftwIEDVRERAAAANRSNdAAAAACW1rBhQ/n7+5eYfZ6ZmVlilrqL3W5XeHi4xw2oaqtXr67UOgAA4Ds00gEAAABYWlBQkDp06KCUlBSP7SkpKeratauPUgEXp7wmOU10AACqBxrpsJzCc+d8HQGo1my/3KzGqrlcrJ4PAGq7CRMm6PXXX9ebb76pnTt36k9/+pPS0tL0wAMP+DoaUK4LNctpogMAUH1wsdEayGazqU6DBtVmXBdjjOo0aKBv5szRDVOneu04QE3mZ5PiGzh9HaMEq+ZysXo+AIB055136tixY3ryySeVnp6uhIQEffzxx4qPj/d1NOCi0DQHAKB6q7WN9OTkZCUnJ8vppHECAAAAVAdjx47V2LFjfR0DAAAAtVCtXdolKSlJqamp2rhxo6+jAAAAAAAAAAAsrNbOSK/JjDHKO3lSkmQPC7P8uC42m025OTmK79tXxhjZbKxWDFwqY6TMk+f/RhoZViirvI2smsvF6vkAAAAAAIBv0UivoQoLCqrVuEXHD2vUyKvHAGoyI+lsgc39s1X6wVbN5WL1fAAAAAAAwLdq7dIuAAAAAAAAAABcDBrpAAAAAAAAAACUgUY6AAAAAAAAAABloJEOAAAAAAAAAEAZaKQDAAAAAAAAAFCGAF8H8DVjjCQpJyenSo/rdBYq53SBx7Zz55wqOJvnsc3kF6jgbJ5MYWGJfe6awkKZ/HwVnDlz/r4xOnf2rCSp4MwZGafzv/vy8z3GKW1c11hFH1fquOVkcu1zPYeyjuk67rmzZ3UuN1cFZ87IZrOVrHE6SzyHyznuxZzfsjJX/LmWf9xz55wqNKbE68S1z+M4xY577pyz1MddaLxLrakpdVbOVtG6QiOdPFMoScqxO+Vns0a2C+XyxnEr87xVdrbKrrNytsqus3K2yq6r7GM6nYUX9TmntM8mlzPexfDFMS+W63iuz4qo/nz1uR8AAADWdSmf+22mlv/r4ODBg2rcuLGvYwAAAMCCDhw4oEaNGvk6BioBn/sBAABwIRfzub/WN9ILCwt1+PBhhYWFlToDujLl5OSocePGOnDggMLDw716rNqI8+s9nFvv4vx6F+fXezi33sX59Z6LObfGGJ08eVKxsbHy82M1xJqgKj/3AxfC73YA+C9+J8IKLuVzf61f2sXPz6/KZxmFh4fzC8KLOL/ew7n1Ls6vd3F+vYdz612cX+8p79w6HI4qTANv88XnfuBC+N0OAP/F70T42sV+7md6DQAAAAAAAAAAZaCRDgAAAAAAAABAGWikVyG73a4nnnhCdrvd11FqJM6v93BuvYvz612cX+/h3HoX59d7OLcAfIXfPwDwX/xORHVT6y82CgAAAAAAAABAWZiRDgAAAAAAAABAGWikAwAAAAAAAABQBhrpAAAAAAAAAACUgUZ6FXr55ZfVtGlTBQcHq0OHDvr88899Hcmnpk6dKpvN5nGLjo527zfGaOrUqYqNjVVISIh69uypHTt2eIyRl5enhx56SA0bNlRoaKhuuukmHTx40KMmKytLiYmJcjgccjgcSkxM1IkTJzxq0tLSNHToUIWGhqphw4YaN26c8vPzvfbcK9vatWs1dOhQxcbGymazadmyZR77rXYut23bph49eigkJERXXnmlnnzySVn5cg3lnd+RI0eWeC1ff/31HjWc39LNmDFDnTp1UlhYmCIjI3XLLbdo165dHjW8fivuYs4vr9+KeeWVV9SuXTuFh4crPDxcXbp00X/+8x/3fl63l6e888vrFoCVFf0dFRAQoLi4OP3xj39UVlaWu6ZJkybumpCQELVq1UrPP/88vzsA1CgjR47ULbfcUuJzW/FbaZ/tit8ASzCoEkuWLDGBgYHmtddeM6mpqebhhx82oaGhZv/+/b6O5jNPPPGEadOmjUlPT3ffMjMz3fufeeYZExYWZpYuXWq2bdtm7rzzThMTE2NycnLcNQ888IC58sorTUpKivnmm29Mr169zDXXXGPOnTvnrhk4cKBJSEgw69evN+vXrzcJCQlmyJAh7v3nzp0zCQkJplevXuabb74xKSkpJjY21jz44INVcyIqwccff2weffRRs3TpUiPJvP/++x77rXQus7OzTVRUlLnrrrvMtm3bzNKlS01YWJiZOXOm907QZSrv/I4YMcIMHDjQ47V87NgxjxrOb+kGDBhg5s+fb7Zv3262bNliBg8ebOLi4sypU6fcNbx+K+5izi+v34r54IMPzEcffWR27dpldu3aZR555BETGBhotm/fbozhdXu5yju/vG4BWFnR31EHDhwwn3zyibnyyivNXXfd5a6Jj483Tz75pElPTzd79+41r732mgkICDB/+9vffJgcACrXiBEjzM033+zxmW327NkmPDzcY9uJEyc87ksy8+fP99gGWAGN9Cry61//2jzwwAMe21q1amX+8pe/+CiR7z3xxBPmmmuuKXVfYWGhiY6ONs8884x7W25urnE4HO4PlydOnDCBgYFmyZIl7ppDhw4ZPz8/s3z5cmOMMampqUaS+eqrr9w1X375pZFkvv/+e2PM+Sapn5+fOXTokLvm73//u7Hb7SY7O7vSnm9VKd7otdq5fPnll43D4TC5ubnumhkzZpjY2FhTWFhYiWfCOy7USL/55psv+BjO78XLzMw0ksyaNWuMMbx+K1vx82sMr9/KVL9+ffP666/zuvUS1/k1htctAGsr7XfUhAkTTEREhPt+fHy8efHFFz1q2rdvb4YNG1YFCQGgapT2+3D+/PnG4XCU+bjS/t0NWAFLu1SB/Px8bd68Wf379/fY3r9/f61fv95Hqaxhz549io2NVdOmTXXXXXfpp59+kiTt3btXGRkZHufMbrerR48e7nO2efNmFRQUeNTExsYqISHBXfPll1/K4XCoc+fO7prrr79eDofDoyYhIUGxsbHumgEDBigvL0+bN2/23pOvIlY7l19++aV69Oghu93uUXP48GHt27ev8k9AFVm9erUiIyPVokULjR49WpmZme59nN+Ll52dLUmKiIiQxOu3shU/vy68fi+P0+nUkiVLdPr0aXXp0oXXbSUrfn5deN0CqC5++uknLV++XIGBgaXuN8Zo9erV2rlz5wVrAACA79FIrwJHjx6V0+lUVFSUx/aoqChlZGT4KJXvde7cWYsWLdInn3yi1157TRkZGeratauOHTvmPi9lnbOMjAwFBQWpfv36ZdZERkaWOHZkZKRHTfHj1K9fX0FBQTXiv4/VzmVpNa771fV8Dxo0SG+//bY+++wzvfDCC9q4caN69+6tvLw8SZzfi2WM0YQJE3TDDTcoISFBEq/fylTa+ZV4/V6Obdu2qW7durLb7XrggQf0/vvvq3Xr1rxuK8mFzq/E6xaA9X344YeqW7euQkJCdNVVVyk1NVX/8z//41HzP//zP+7fc7169ZIxRuPGjfNRYgAAUJ4AXweoTYpfHMEYU6svmDBo0CD3z23btlWXLl101VVXaeHChe4LhlXknBWvKa2+IjXVnZXOZWlZLvTY6uDOO+90/5yQkKCOHTsqPj5eH330kYYNG3bBx3F+PT344IPaunWr1q1bV2Ifr9/Ld6Hzy+u34lq2bKktW7boxIkTWrp0qUaMGKE1a9a49/O6vTwXOr+tW7fmdQvA8nr16qVXXnlFZ86c0euvv67du3froYce8qj585//rJEjR+rnn3/Wo48+qt69e6tr164+SgwAAMrDjPQq0LBhQ/n7+5eYlZSZmVliBlNtFhoaqrZt22rPnj2Kjo6WVHImV9FzFh0drfz8fGVlZZVZc+TIkRLH+vnnnz1qih8nKytLBQUFNeK/j9XOZWk1rq/j14TzLUkxMTGKj4/Xnj17JHF+L8ZDDz2kDz74QKtWrVKjRo3c23n9Vo4Lnd/S8Pq9eEFBQbr66qvVsWNHzZgxQ9dcc43+93//l9dtJbnQ+S0Nr1sAVhMaGqqrr75a7dq100svvaS8vDxNmzbNo6Zhw4a6+uqr1aVLFy1dulQvvviiVq5c6aPEAACgPDTSq0BQUJA6dOiglJQUj+0pKSnMOCgiLy9PO3fuVExMjJo2baro6GiPc5afn681a9a4z1mHDh0UGBjoUZOenq7t27e7a7p06aLs7Gxt2LDBXfP1118rOzvbo2b79u1KT09316xYsUJ2u10dOnTw6nOuClY7l126dNHatWuVn5/vURMbG6smTZpU/gnwgWPHjunAgQOKiYmRxPktizFGDz74oN577z199tlnatq0qcd+Xr+Xp7zzWxpevxVnjFFeXh6vWy9xnd/S8LoFYHVPPPGEZs6cqcOHD5e6v379+nrooYc0adIk97daAACAxXjtMqbwsGTJEhMYGGjeeOMNk5qaasaPH29CQ0PNvn37fB3NZyZOnGhWr15tfvrpJ/PVV1+ZIUOGmLCwMPc5eeaZZ4zD4TDvvfee2bZtm/nd735nYmJiTE5OjnuMBx54wDRq1MisXLnSfPPNN6Z3797mmmuuMefOnXPXDBw40LRr1858+eWX5ssvvzRt27Y1Q4YMce8/d+6cSUhIMH369DHffPONWblypWnUqJF58MEHq+5kXKaTJ0+ab7/91nz77bdGkpk1a5b59ttvzf79+40x1jqXJ06cMFFRUeZ3v/ud2bZtm3nvvfdMeHi4mTlzZhWcqYop6/yePHnSTJw40axfv97s3bvXrFq1ynTp0sVceeWVnN+L8Mc//tE4HA6zevVqk56e7r6dOXPGXcPrt+LKO7+8fituypQpZu3atWbv3r1m69at5pFHHjF+fn5mxYoVxhhet5errPPL6xaA1Y0YMcLcfPPNJbZ36NDBJCUlGWOMiY+PNy+++KLH/szMTBMcHGz+8Y9/VEFKAPC+0n4fzp8/3zgcjjIfJ8m8//77XssFVBSN9CqUnJxs4uPjTVBQkGnfvr1Zs2aNryP51J133mliYmJMYGCgiY2NNcOGDTM7duxw7y8sLDRPPPGEiY6ONna73XTv3t1s27bNY4yzZ8+aBx980ERERJiQkBAzZMgQk5aW5lFz7Ngx8/vf/96EhYWZsLAw8/vf/95kZWV51Ozfv98MHjzYhISEmIiICPPggw+a3Nxcrz33yrZq1SojqcRtxIgRxhjrncutW7ea3/zmN8Zut5vo6GgzdepUU1hYWOnnpbKUdX7PnDlj+vfvb6644goTGBho4uLizIgRI0qcO85v6Uo7r5LM/Pnz3TW8fiuuvPPL67fi7r33Xvf/p19xxRWmT58+7ia6MbxuL1dZ55fXLQCru1Aj/e233zZBQUEmLS2t1Ea6McaMHj3atGnTxjidTu8HBQAvo5GOmsZmDN8bAwAAAAAAAADgQlgjHQAAAAAAAACAMtBIBwAAAAAAAACgDDTSAQAAAAAAAAAoA410AAAAAAAAAADKQCMdAAAAAAAAAIAy0EgHAAAAAAAAAKAMNNIBAAAAAAAAACgDjXQAAAAAAAAAAMpAIx0AUGlGjhypW265xdcxAAAAAAAAKhWNdACohnzdsN63b59sNpu2bNniswwAAABAdZCZman7779fcXFxstvtio6O1oABA/Tll1+6a2w2m5YtW+a7kL9YsGCBbDZbmbfVq1f7OiYA+ESArwMAAAAAAADUVLfddpsKCgq0cOFCNWvWTEeOHNGnn36q48eP+zpaCXfeeacGDhzovj9s2DAlJCToySefdG+LiIjwRTQA8DlmpANADZOamqobb7xRdevWVVRUlBITE3X06FH3/p49e2rcuHGaPHmyIiIiFB0dralTp3qM8f333+uGG25QcHCwWrdurZUrV3rMkmnatKkk6brrrpPNZlPPnj09Hj9z5kzFxMSoQYMGSkpKUkFBgTefMgAAAGBJJ06c0Lp16/Tss8+qV69eio+P169//WtNmTJFgwcPliQ1adJEknTrrbfKZrO57//444+6+eabFRUVpbp166pTp05auXKlx/jp6ekaPHiwQkJC1LRpU73zzjtq0qSJZs+e7a7Jzs7WmDFjFBkZqfDwcPXu3VvfffddqXlDQkIUHR3tvgUFBalOnTqKjo7W7t271bhx4xJ/AJg4caK6d+8u6fyM9nr16mnZsmVq0aKFgoOD1a9fPx04cMDjMf/+97/VoUMHBQcHq1mzZpo2bZrOnTtX0dMMAFWCRjoA1CDp6enq0aOHrr32Wm3atEnLly/XkSNHdMcdd3jULVy4UKGhofr666/13HPP6cknn1RKSookqbCwULfccovq1Kmjr7/+WvPmzdOjjz7q8fgNGzZIklauXKn09HS999577n2rVq3Sjz/+qFWrVmnhwoVasGCBFixY4N0nDgAAAFhQ3bp1VbduXS1btkx5eXml1mzcuFGSNH/+fKWnp7vvnzp1SjfeeKNWrlypb7/9VgMGDNDQoUOVlpbmfuw999yjw4cPa/Xq1Vq6dKnmzZunzMxM935jjAYPHqyMjAx9/PHH2rx5s9q3b68+ffpc8oz47t27q1mzZnrrrbfc286dO6fFixfrD3/4g3vbmTNnNH36dC1cuFBffPGFcnJydNddd7n3f/LJJ7r77rs1btw4paam6tVXX9WCBQs0ffr0S8oDAFWNRjoA1CCvvPKK2rdvr6efflqtWrXSddddpzfffFOrVq3S7t273XXt2rXTE088oebNm+uee+5Rx44d9emnn0qSVqxYoR9//FGLFi3SNddcoxtuuKHEh9orrrhCktSgQQNFR0d7fL2zfv36mjt3rlq1aqUhQ4Zo8ODB7rEBAACA2iQgIEALFizQwoULVa9ePXXr1k2PPPKItm7d6q5xfbauV6+eoqOj3fevueYa3X///Wrbtq2aN2+up556Ss2aNdMHH3wg6fy3SFeuXKnXXntNnTt3Vvv27fX666/r7Nmz7rFXrVqlbdu26R//+Ic6duyo5s2ba+bMmapXr57++c9/XvLzGTVqlObPn+++/9FHH+nMmTMeE3cKCgo0d+5cdenSRR06dNDChQu1fv1692Sc6dOn6y9/+YtGjBihZs2aqV+/fvrrX/+qV1999ZLzAEBVopEOADXI5s2btWrVKvfMl7p166pVq1aSzn811KVdu3Yej4uJiXHPXNm1a5caN26s6Oho9/5f//rXF52hTZs28vf3L3VsAAAAoLa57bbbdPjwYX3wwQcaMGCAVq9erfbt25f7rc3Tp09r8uTJat26terVq6e6devq+++/d89I37VrlwICAtS+fXv3Y66++mrVr1/ffX/z5s06deqUGjRo4PFvhL1793r8++BijRw5Uj/88IO++uorSdKbb76pO+64Q6Ghoe6agIAAdezY0X2/VatWqlevnnbu3OnO9OSTT3rkGT16tNLT03XmzJlLzgQAVYWLjQJADVJYWKihQ4fq2WefLbEvJibG/XNgYKDHPpvNpsLCQknnv/5ps9kqnKGssQEAAIDayLVWeL9+/fT444/rvvvu0xNPPKGRI0de8DF//vOf9cknn2jmzJm6+uqrFRISottvv135+fmSzn9uL03R7YWFhYqJidHq1atL1NWrV++Sn0dkZKSGDh2q+fPnq1mzZvr4449LHbu0f0+4thUWFmratGkaNmxYiZrg4OBLzgQAVYVGOgDUIO3bt9fSpUvVpEkTBQRU7Fd8q1atlJaWpiNHjigqKkrSf9dtdAkKCpIkOZ3OywsMAAAA1EKtW7fWsmXL3PcDAwNLfLb+/PPPNXLkSN16662Szq+Zvm/fPvf+Vq1a6dy5c/r222/VoUMHSdIPP/ygEydOuGvat2+vjIwMBQQEuC9iernuu+8+3XXXXWrUqJGuuuoqdevWzWP/uXPntGnTJve3Wnft2qUTJ064vynbvn177dq1S1dffXWl5AGAqsLSLgBQTWVnZ2vLli0et/vvv1/Hjx/X7373O23YsEE//fSTVqxYoXvvvfeim979+vXTVVddpREjRmjr1q364osv3Bcbdc0iiYyMVEhIiPtiptnZ2V57ngAAAEB1dezYMfXu3VuLFy/W1q1btXfvXv3jH//Qc889p5tvvtld16RJE3366afKyMhQVlaWpPPLtLz33nvasmWLvvvuOw0fPtzjm56tWrVS3759NWbMGG3YsEHffvutxowZo5CQEPfn9r59+6pLly665ZZb9Mknn2jfvn1av369/t//+3/atGlThZ7TgAED5HA49NRTT3lcZNQlMDBQDz30kL7++mt98803+sMf/qDrr7/e3Vh//PHHtWjRIk2dOlU7duzQzp079e677+r//b//V6E8AFBVaKQDQDW1evVqXXfddR63xx9/XF988YWcTqcGDBighIQEPfzww3I4HPLzu7hf+f7+/lq2bJlOnTqlTp066b777nN/qHV91TIgIEAvvfSSXn31VcXGxnr8IwAAAADAeXXr1lXnzp314osvqnv37kpISNBjjz2m0aNHa+7cue66F154QSkpKWrcuLGuu+46SdKLL76o+vXrq2vXrho6dKgGDBjgsR66JC1atEhRUVHq3r27br31Vo0ePVphYWHuz+02m00ff/yxunfvrnvvvVctWrTQXXfdpX379rm/fXqp/Pz8NHLkSDmdTt1zzz0l9tepU0f/8z//o+HDh6tLly4KCQnRkiVL3PsHDBigDz/8UCkpKerUqZOuv/56zZo1S/Hx8RXKAwBVxWYutKgWAAC/+OKLL3TDDTfohx9+0FVXXeXrOAAAAABKcfDgQTVu3FgrV65Unz59vHac0aNH68iRI/rggw88ti9YsEDjx4/3WF4GAGoK1kgHAJTw/vvvq27dumrevLl++OEHPfzww+rWrRtNdAAAAMBCPvvsM506dUpt27ZVenq6Jk+erCZNmqh79+5eOV52drY2btyot99+W//617+8cgwAsCoa6QCAEk6ePKnJkyfrwIEDatiwofr27asXXnjB17EAAAAAFFFQUKBHHnlEP/30k8LCwtS1a1e9/fbbCgwM9Mrxbr75Zm3YsEH333+/+vXr55VjAIBVsbQLAAAAAAAAAABl4GKjAAAAAAAAAACUgUY6AAAAAAAAAABloJEOAAAAAAAAAEAZaKQDAAAAAAAAAFAGGukAAAAAAAAAAJSBRjoAAAAAAAAAAGWgkQ4AAAAAAAAAQBlopAMAAAAAAAAAUAYa6QAAAAAAAAAAlOH/A2BtfOcZIGr5AAAAAElFTkSuQmCC",
      "text/plain": [
       "<Figure size 1500x500 with 2 Axes>"
      ]
     },
     "metadata": {},
     "output_type": "display_data"
    }
   ],
   "source": [
    "fig, ax = plt.subplots(1,2, figsize=(15,5))\n",
    "fig.suptitle('Length values vs. stage type', fontsize=18, fontweight='bold')\n",
    "\n",
    "\n",
    "sns.histplot(races_df.loc[races_df['stage_type'] == 'RR', 'length'], bins=60, kde=False, color='orange', alpha=0.7, label='Road Races', ax=ax[0])\n",
    "rr_quartiles = races_df.loc[races_df['stage_type'] == 'RR', 'length'].quantile([0.25, 0.5, 0.75])\n",
    "\n",
    "sns.histplot(races_df.loc[races_df['stage_type'] == 'ITT', 'length'], bins=20, kde=False, color='teal', alpha=0.7, label='Individual Time Trials', ax=ax[0])\n",
    "itt_quartiles = races_df.loc[races_df['stage_type'] == 'ITT', 'length'].quantile([0.25, 0.5, 0.75])\n",
    "\n",
    "# Add vertical lines for Road Races quartiles\n",
    "for q in rr_quartiles:\n",
    "    ax[0].axvline(q, linestyle='--', color=(220/255,170/255,80/255), alpha=0.9)\n",
    "\n",
    "# Add vertical lines for Individual Time Trials quartiles\n",
    "for q in itt_quartiles:\n",
    "    ax[0].axvline(q, linestyle='--', color=(65/255,145/255,145/255), alpha=0.9)\n",
    "    \n",
    "ax[0].set_title('Distribution of length values for different stage types', fontsize=14)\n",
    "ax[0].set_xlabel('Length')\n",
    "ax[0].set_ylabel('Frequency')\n",
    "ax[0].set_yscale('log')\n",
    "ax[0].legend()\n",
    "\n",
    "sns.boxplot(data=races_df, x='stage_type', y='length', ax=ax[1])\n",
    "ax[1].set_title('Boxplot of length values for different stage types', fontsize=14)\n",
    "ax[1].set_xlabel('Stage Type')\n",
    "ax[1].set_ylabel('Length')\n",
    "\n",
    "\n",
    "\n",
    "plt.tight_layout()\n",
    "plt.show()"
   ]
  },
  {
   "cell_type": "markdown",
   "metadata": {},
   "source": [
    "As we can see, the two distributions are very well separated visually, but there is some overlap, because there are short road races."
   ]
  },
  {
   "cell_type": "code",
   "execution_count": null,
   "metadata": {},
   "outputs": [
    {
     "data": {
      "text/plain": [
       "array(['Volta Ciclista a Catalunya', 'La Vuelta ciclista a España',\n",
       "       'Tour de Romandie', 'Tour de Suisse', 'Paris - Nice',\n",
       "       \"Giro d'Italia\", 'Tour de France', 'Tirreno-Adriatico',\n",
       "       'Criterium du Dauphiné', 'Itzulia Basque Country'], dtype=object)"
      ]
     },
     "execution_count": 22,
     "metadata": {},
     "output_type": "execute_result"
    }
   ],
   "source": [
    "# Not the best... To review... To do better... Maybe with the name_stage feature?\n",
    "races_df.loc[(races_df['length'] < 100000) & (races_df['stage_type'] == 'RR'), 'name'].unique()"
   ]
  },
  {
   "cell_type": "code",
   "execution_count": 29,
   "metadata": {},
   "outputs": [
    {
     "data": {
      "text/html": [
       "<div>\n",
       "<style scoped>\n",
       "    .dataframe tbody tr th:only-of-type {\n",
       "        vertical-align: middle;\n",
       "    }\n",
       "\n",
       "    .dataframe tbody tr th {\n",
       "        vertical-align: top;\n",
       "    }\n",
       "\n",
       "    .dataframe thead th {\n",
       "        text-align: right;\n",
       "    }\n",
       "</style>\n",
       "<table border=\"1\" class=\"dataframe\">\n",
       "  <thead>\n",
       "    <tr style=\"text-align: right;\">\n",
       "      <th></th>\n",
       "      <th>count</th>\n",
       "      <th>mean</th>\n",
       "      <th>std</th>\n",
       "      <th>min</th>\n",
       "      <th>25%</th>\n",
       "      <th>50%</th>\n",
       "      <th>75%</th>\n",
       "      <th>max</th>\n",
       "    </tr>\n",
       "    <tr>\n",
       "      <th>stage_type</th>\n",
       "      <th></th>\n",
       "      <th></th>\n",
       "      <th></th>\n",
       "      <th></th>\n",
       "      <th></th>\n",
       "      <th></th>\n",
       "      <th></th>\n",
       "      <th></th>\n",
       "    </tr>\n",
       "  </thead>\n",
       "  <tbody>\n",
       "    <tr>\n",
       "      <th>ITT</th>\n",
       "      <td>55804.0</td>\n",
       "      <td>29722.894058</td>\n",
       "      <td>16881.897400</td>\n",
       "      <td>3600.0</td>\n",
       "      <td>15100.0</td>\n",
       "      <td>28000.0</td>\n",
       "      <td>41200.0</td>\n",
       "      <td>87500.0</td>\n",
       "    </tr>\n",
       "    <tr>\n",
       "      <th>RR</th>\n",
       "      <td>549036.0</td>\n",
       "      <td>180734.526661</td>\n",
       "      <td>49672.396774</td>\n",
       "      <td>1000.0</td>\n",
       "      <td>161500.0</td>\n",
       "      <td>182900.0</td>\n",
       "      <td>206000.0</td>\n",
       "      <td>338000.0</td>\n",
       "    </tr>\n",
       "  </tbody>\n",
       "</table>\n",
       "</div>"
      ],
      "text/plain": [
       "               count           mean           std     min       25%       50%  \\\n",
       "stage_type                                                                      \n",
       "ITT          55804.0   29722.894058  16881.897400  3600.0   15100.0   28000.0   \n",
       "RR          549036.0  180734.526661  49672.396774  1000.0  161500.0  182900.0   \n",
       "\n",
       "                 75%       max  \n",
       "stage_type                      \n",
       "ITT          41200.0   87500.0  \n",
       "RR          206000.0  338000.0  "
      ]
     },
     "execution_count": 29,
     "metadata": {},
     "output_type": "execute_result"
    }
   ],
   "source": [
    "races_df.groupby('stage_type')['length'].describe()"
   ]
  },
  {
   "cell_type": "markdown",
   "metadata": {},
   "source": [
    "As we can see, `RR` is the majority class. \n",
    "\n",
    "The average length of a `ITT` is 29,7 Km, very close to the median, that is 28 Km. <br>\n",
    "The average length of a `RR` is 180 Km, very close to the median, that is 183 Km.\n",
    "\n",
    "We can notice that all the mass of the `ITT`'s length distribution is before the first quartile of the `RR`'s length distribution. "
   ]
  },
  {
   "cell_type": "markdown",
   "metadata": {},
   "source": [
    "**TODO**: Correlation? O qualcosa di simile? Dovrei studiarlo..."
   ]
  },
  {
   "cell_type": "code",
   "execution_count": 42,
   "metadata": {},
   "outputs": [],
   "source": [
    "# Qui ci mettiamo la correlazione o qualcosa del genere."
   ]
  },
  {
   "cell_type": "markdown",
   "metadata": {},
   "source": [
    "All in all, `length` is an excellent predictor of `stage_type`, but not a perfect one. It's ok to have the ground truth."
   ]
  },
  {
   "cell_type": "markdown",
   "metadata": {},
   "source": []
=======
   "source": [
    "race_count = races_df.groupby('cyclist')['_url'].count()\n",
    "\n",
    "race_count_df = pd.DataFrame({'_url': race_count.index, 'race_count': race_count.values})\n",
    "cyclist_df = cyclist_df.merge(right=race_count_df, how='left', on='_url')\n",
    "cyclist_df['race_count'] = cyclist_df['race_count'].replace(np.nan, 0)\n",
    "\n",
    "# now with all of our complete, total, absolute domain knowledge we can define the experience levels\n",
    "experience_levels = ['beginner', 'developing', 'competitive', 'semi-pro', 'pro']\n",
    "bins = [0, 15, 50, 100, 200, float('inf')]\n",
    "\n",
    "cyclist_df['experience_level'] = pd.cut(cyclist_df['race_count'], bins=bins, labels=experience_levels, right=False)"
   ]
>>>>>>> f9dd889e
  }
 ],
 "metadata": {
  "kernelspec": {
   "display_name": "hlt",
   "language": "python",
   "name": "python3"
  },
  "language_info": {
   "codemirror_mode": {
    "name": "ipython",
    "version": 3
   },
   "file_extension": ".py",
   "mimetype": "text/x-python",
   "name": "python",
   "nbconvert_exporter": "python",
   "pygments_lexer": "ipython3",
   "version": "3.11.5"
  }
 },
 "nbformat": 4,
 "nbformat_minor": 2
}<|MERGE_RESOLUTION|>--- conflicted
+++ resolved
@@ -134,11 +134,8 @@
   },
   {
    "cell_type": "code",
-<<<<<<< HEAD
    "execution_count": 6,
-=======
-   "execution_count": null,
->>>>>>> f9dd889e
+   "execution_count": null,
    "metadata": {},
    "outputs": [],
    "source": [
@@ -148,11 +145,8 @@
   },
   {
    "cell_type": "code",
-<<<<<<< HEAD
    "execution_count": 7,
-=======
-   "execution_count": null,
->>>>>>> f9dd889e
+   "execution_count": null,
    "metadata": {},
    "outputs": [],
    "source": [
@@ -161,11 +155,8 @@
   },
   {
    "cell_type": "code",
-<<<<<<< HEAD
    "execution_count": 8,
-=======
-   "execution_count": null,
->>>>>>> f9dd889e
+   "execution_count": null,
    "metadata": {},
    "outputs": [
     {
@@ -299,11 +290,8 @@
   },
   {
    "cell_type": "code",
-<<<<<<< HEAD
    "execution_count": 9,
-=======
-   "execution_count": null,
->>>>>>> f9dd889e
+   "execution_count": null,
    "metadata": {},
    "outputs": [
     {
@@ -551,11 +539,8 @@
   },
   {
    "cell_type": "code",
-<<<<<<< HEAD
    "execution_count": 10,
-=======
-   "execution_count": null,
->>>>>>> f9dd889e
+   "execution_count": null,
    "metadata": {},
    "outputs": [
     {
@@ -679,11 +664,8 @@
   },
   {
    "cell_type": "code",
-<<<<<<< HEAD
    "execution_count": 11,
-=======
-   "execution_count": null,
->>>>>>> f9dd889e
+   "execution_count": null,
    "metadata": {},
    "outputs": [],
    "source": [
@@ -700,11 +682,8 @@
   },
   {
    "cell_type": "code",
-<<<<<<< HEAD
    "execution_count": 12,
-=======
-   "execution_count": null,
->>>>>>> f9dd889e
+   "execution_count": null,
    "metadata": {},
    "outputs": [],
    "source": [
@@ -720,11 +699,8 @@
   },
   {
    "cell_type": "code",
-<<<<<<< HEAD
    "execution_count": 13,
-=======
-   "execution_count": null,
->>>>>>> f9dd889e
+   "execution_count": null,
    "metadata": {},
    "outputs": [],
    "source": [
@@ -748,11 +724,8 @@
   },
   {
    "cell_type": "code",
-<<<<<<< HEAD
    "execution_count": 14,
-=======
-   "execution_count": null,
->>>>>>> f9dd889e
+   "execution_count": null,
    "metadata": {},
    "outputs": [],
    "source": [
@@ -761,11 +734,8 @@
   },
   {
    "cell_type": "code",
-<<<<<<< HEAD
    "execution_count": 15,
-=======
-   "execution_count": null,
->>>>>>> f9dd889e
+   "execution_count": null,
    "metadata": {},
    "outputs": [
     {
@@ -802,11 +772,8 @@
   },
   {
    "cell_type": "code",
-<<<<<<< HEAD
    "execution_count": 16,
-=======
-   "execution_count": null,
->>>>>>> f9dd889e
+   "execution_count": null,
    "metadata": {},
    "outputs": [],
    "source": [
@@ -897,11 +864,8 @@
   },
   {
    "cell_type": "code",
-<<<<<<< HEAD
    "execution_count": 17,
-=======
-   "execution_count": null,
->>>>>>> f9dd889e
+   "execution_count": null,
    "metadata": {},
    "outputs": [],
    "source": [
@@ -920,8 +884,19 @@
    "execution_count": null,
    "metadata": {},
    "outputs": [],
-<<<<<<< HEAD
-   "source": []
+   "source": [
+    "race_count = races_df.groupby('cyclist')['_url'].count()\n",
+    "\n",
+    "race_count_df = pd.DataFrame({'_url': race_count.index, 'race_count': race_count.values})\n",
+    "cyclist_df = cyclist_df.merge(right=race_count_df, how='left', on='_url')\n",
+    "cyclist_df['race_count'] = cyclist_df['race_count'].replace(np.nan, 0)\n",
+    "\n",
+    "# now with all of our complete, total, absolute domain knowledge we can define the experience levels\n",
+    "experience_levels = ['beginner', 'developing', 'competitive', 'semi-pro', 'pro']\n",
+    "bins = [0, 15, 50, 100, 200, float('inf')]\n",
+    "\n",
+    "cyclist_df['experience_level'] = pd.cut(cyclist_df['race_count'], bins=bins, labels=experience_levels, right=False)"
+   ]
   },
   {
    "cell_type": "markdown",
@@ -1178,21 +1153,6 @@
    "cell_type": "markdown",
    "metadata": {},
    "source": []
-=======
-   "source": [
-    "race_count = races_df.groupby('cyclist')['_url'].count()\n",
-    "\n",
-    "race_count_df = pd.DataFrame({'_url': race_count.index, 'race_count': race_count.values})\n",
-    "cyclist_df = cyclist_df.merge(right=race_count_df, how='left', on='_url')\n",
-    "cyclist_df['race_count'] = cyclist_df['race_count'].replace(np.nan, 0)\n",
-    "\n",
-    "# now with all of our complete, total, absolute domain knowledge we can define the experience levels\n",
-    "experience_levels = ['beginner', 'developing', 'competitive', 'semi-pro', 'pro']\n",
-    "bins = [0, 15, 50, 100, 200, float('inf')]\n",
-    "\n",
-    "cyclist_df['experience_level'] = pd.cut(cyclist_df['race_count'], bins=bins, labels=experience_levels, right=False)"
-   ]
->>>>>>> f9dd889e
   }
  ],
  "metadata": {
